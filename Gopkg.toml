
# Gopkg.toml example
#
# Refer to https://github.com/golang/dep/blob/master/docs/Gopkg.toml.md
# for detailed Gopkg.toml documentation.
#
# required = ["github.com/user/thing/cmd/thing"]
# ignored = ["github.com/user/project/pkgX", "bitbucket.org/user/project/pkgA/pkgY"]
#
# [[constraint]]
#   name = "github.com/user/project"
#   version = "1.0.0"
#
# [[constraint]]
#   name = "github.com/user/project2"
#   branch = "dev"
#   source = "github.com/myfork/project2"
#
# [[override]]
#  name = "github.com/x/y"
#  version = "2.4.0"


[[constraint]]
  name = "github.com/BurntSushi/toml"
  version = "0.3.0"

[[constraint]]
  name = "github.com/asaskevich/govalidator"
  version = "6.0.0"

[[constraint]]
  name = "github.com/boltdb/bolt"
  version = "1.3.1"

[[constraint]]
  name = "github.com/cenkalti/backoff"
  version = "1.0.0"

[[constraint]]
  branch = "master"
  name = "github.com/google/subcommands"

[[constraint]]
  branch = "master"
  name = "github.com/gosuri/uitable"

[[constraint]]
  branch = "master"
  name = "github.com/howeyc/gopass"

[[constraint]]
  name = "github.com/jroimartin/gocui"
  version = "0.3.0"

[[constraint]]
  branch = "master"
  name = "github.com/k0kubun/pp"

[[constraint]]
  branch = "master"
  name = "github.com/knqyf263/go-deb-version"

[[constraint]]
  branch = "master"
  name = "github.com/knqyf263/go-rpm-version"

[[constraint]]
  name = "github.com/kotakanbe/go-pingscanner"
  version = "0.1.0"

[[constraint]]
  branch = "master"
  name = "github.com/kotakanbe/logrus-prefixed-formatter"

[[constraint]]
  name = "github.com/parnurzeal/gorequest"
  version = "0.2.15"

[[constraint]]
  name = "github.com/rifflock/lfshook"
  version = "1.7.0"

[[constraint]]
  branch = "master"
  name = "github.com/sirupsen/logrus"

[[constraint]]
  branch = "master"
  name = "github.com/kotakanbe/go-cve-dictionary"

[[constraint]]
  branch = "master"
<<<<<<< HEAD
  name = "github.com/hashicorp/uuid"
=======
  name = "github.com/kotakanbe/goval-dictionary"
>>>>>>> 76a9c37e
<|MERGE_RESOLUTION|>--- conflicted
+++ resolved
@@ -91,8 +91,8 @@
 
 [[constraint]]
   branch = "master"
-<<<<<<< HEAD
   name = "github.com/hashicorp/uuid"
-=======
-  name = "github.com/kotakanbe/goval-dictionary"
->>>>>>> 76a9c37e
+
+[[constraint]]
+  branch = "master"
+  name = "github.com/kotakanbe/goval-dictionary"
--- conflicted
+++ resolved
@@ -23,95 +23,11 @@
 #   non-go = false
 #   go-tests = true
 #   unused-packages = true
-<<<<<<< HEAD
-=======
-
-
-[[constraint]]
-  name = "github.com/Azure/azure-sdk-for-go"
-  version = "18.0.0"
-
-[[constraint]]
-  name = "github.com/BurntSushi/toml"
-  version = "0.3.0"
-
-[[constraint]]
-  name = "github.com/asaskevich/govalidator"
-  version = "9.0.0"
-
-[[constraint]]
-  name = "github.com/aws/aws-sdk-go"
-  version = "1.14.23"
-
-[[constraint]]
-  name = "github.com/boltdb/bolt"
-  version = "1.3.1"
-
-[[constraint]]
-  name = "github.com/cenkalti/backoff"
-  version = "2.0.0"
-
-[[constraint]]
-  branch = "master"
-  name = "github.com/google/subcommands"
-
-[[constraint]]
-  branch = "master"
-  name = "github.com/gosuri/uitable"
-
-[[constraint]]
-  branch = "master"
-  name = "github.com/howeyc/gopass"
-
-[[constraint]]
-  name = "github.com/jroimartin/gocui"
-  version = "0.3.0"
-
-[[constraint]]
-  name = "github.com/k0kubun/pp"
-  version = "2.3.0"
-
-[[constraint]]
-  branch = "master"
-  name = "github.com/knqyf263/go-deb-version"
->>>>>>> 81f2ba8a
-
 
 [[constraint]]
   branch = "nvd-json"
   name = "github.com/kotakanbe/go-cve-dictionary"
 
-<<<<<<< HEAD
-=======
-[[constraint]]
-  branch = "master"
-  name = "github.com/mitchellh/go-homedir"
-
-[[constraint]]
-  name = "github.com/nlopes/slack"
-  version = "0.2.0"
-
-[[constraint]]
-  name = "github.com/parnurzeal/gorequest"
-  version = "0.2.15"
-
-[[constraint]]
-  name = "github.com/pkg/errors"
-  version = "0.8.0"
-
-[[constraint]]
-  name = "github.com/rifflock/lfshook"
-  version = "2.3.0"
-
-[[constraint]]
-  branch = "master"
-  name = "github.com/sirupsen/logrus"
-
-[[constraint]]
-  branch = "master"
-  name = "golang.org/x/crypto"
-
->>>>>>> 81f2ba8a
 [prune]
   go-tests = true
   unused-packages = true
# Gopkg.toml example
#
# Refer to https://github.com/golang/dep/blob/master/docs/Gopkg.toml.md
# for detailed Gopkg.toml documentation.
#
# required = ["github.com/user/thing/cmd/thing"]
# ignored = ["github.com/user/project/pkgX", "bitbucket.org/user/project/pkgA/pkgY"]
#
# [[constraint]]
#   name = "github.com/user/project"
#   version = "1.0.0"
#
# [[constraint]]
#   name = "github.com/user/project2"
#   branch = "dev"
#   source = "github.com/myfork/project2"
#
# [[override]]
#  name = "github.com/x/y"
#  version = "2.4.0"


[[constraint]]
  name = "github.com/Azure/azure-sdk-for-go"
  version = "12.2.0-beta"

[[constraint]]
  name = "github.com/BurntSushi/toml"
  version = "0.3.0"

[[constraint]]
  name = "github.com/asaskevich/govalidator"
  version = "8.0.0"

[[constraint]]
  name = "github.com/aws/aws-sdk-go"
  version = "1.12.67"

[[constraint]]
  name = "github.com/boltdb/bolt"
  version = "1.3.1"

[[constraint]]
  name = "github.com/cenkalti/backoff"
  version = "1.1.0"

[[constraint]]
  branch = "master"
  name = "github.com/google/subcommands"

[[constraint]]
  branch = "master"
  name = "github.com/gosuri/uitable"

[[constraint]]
  branch = "master"
  name = "github.com/howeyc/gopass"

[[constraint]]
  name = "github.com/jroimartin/gocui"
  version = "0.3.0"

[[constraint]]
  branch = "master"
  name = "github.com/k0kubun/pp"

[[constraint]]
  branch = "master"
  name = "github.com/knqyf263/go-deb-version"

[[constraint]]
  branch = "master"
  name = "github.com/knqyf263/go-rpm-version"

[[constraint]]
  name = "github.com/kotakanbe/go-cve-dictionary"
  branch = "master"

[[constraint]]
  name = "github.com/kotakanbe/go-pingscanner"
  version = "0.1.0"

[[constraint]]
  branch = "master"
  name = "github.com/kotakanbe/goval-dictionary"

[[constraint]]
  branch = "master"
  name = "github.com/kotakanbe/logrus-prefixed-formatter"

[[constraint]]
  name = "github.com/nlopes/slack"
  version = "0.1.0"

[[constraint]]
  name = "github.com/parnurzeal/gorequest"
  version = "0.2.15"

[[constraint]]
  name = "github.com/rifflock/lfshook"
  version = "2.2.0"

[[constraint]]
  branch = "master"
  name = "github.com/sirupsen/logrus"

[[constraint]]
  branch = "master"
<<<<<<< HEAD
  name = "github.com/hashicorp/uuid"

[[constraint]]
  branch = "master"
  name = "golang.org/x/crypto"
=======
  name = "golang.org/x/crypto"

[[constraint]]
  branch = "master"
  name = "github.com/mitchellh/go-homedir"
>>>>>>> 0c919da4
<|MERGE_RESOLUTION|>--- conflicted
+++ resolved
@@ -106,16 +106,12 @@
 
 [[constraint]]
   branch = "master"
-<<<<<<< HEAD
   name = "github.com/hashicorp/uuid"
 
 [[constraint]]
   branch = "master"
   name = "golang.org/x/crypto"
-=======
-  name = "golang.org/x/crypto"
 
 [[constraint]]
   branch = "master"
-  name = "github.com/mitchellh/go-homedir"
->>>>>>> 0c919da4
+  name = "github.com/mitchellh/go-homedir"
--- conflicted
+++ resolved
@@ -186,18 +186,11 @@
 //    Amazon        ... yum-utils
 //
 // - Deep scan mode
-<<<<<<< HEAD
-//    RHEL 5     	... yum-utils, yum-security, yum-changelog
-//    RHEL 6, 7     ... yum-utils, yum-plugin-ps, yum-plugin-changelog
-//    CentOS 6, 7 	... yum-utils, yum-plugin-ps, yum-plugin-changelog
-//    Amazon 		... yum-utils, yum-plugin-ps, yum-plugin-changelog
-=======
 //    CentOS 6,7    ... yum-utils, yum-plugin-changelog
 //    RHEL 5 (U1-)  ... yum-utils, yum-security, yum-changelog
-//    RHEL 6        ... yum-utils, yum-security, yum-plugin-changelog
-//    RHEL 7        ... yum-utils, yum-plugin-changelog
+//    RHEL 6        ... yum-utils, yum-security, yum-plugin-changelog, yum-plugin-ps
+//    RHEL 7        ... yum-utils, yum-plugin-changelog, yum-plugin-ps
 //    Amazon        ... yum-utils
->>>>>>> db43d55b
 func (o *redhat) checkDependencies() error {
 	majorVersion, err := o.Distro.MajorVersion()
 	if err != nil {
@@ -226,30 +219,15 @@
 		// Deep Scan
 		switch o.Distro.Family {
 		case config.CentOS, config.Amazon:
-<<<<<<< HEAD
-			packNames = append(packNames,
-				"yum-plugin-changelog",
-				"yum-plugin-ps",
-			)
-		case config.RedHat, config.Oracle:
-			if majorVersion < 6 {
-				packNames = append(packNames, "yum-security", "yum-changelog")
-			} else {
-				packNames = append(packNames,
-					"yum-plugin-changelog",
-					"yum-plugin-ps",
-				)
-=======
-			packNames = append(packNames, "yum-utils", "yum-plugin-changelog")
+			packNames = append(packNames, "yum-utils", "yum-plugin-changelog", "yum-plugin-ps")
 		case config.RedHat, config.Oracle:
 			switch majorVersion {
 			case 5:
 				packNames = append(packNames, "yum-utils", "yum-security", "yum-changelog")
 			case 6:
-				packNames = append(packNames, "yum-utils", "yum-plugin-security", "yum-plugin-changelog")
+				packNames = append(packNames, "yum-utils", "yum-plugin-security", "yum-plugin-changelog", "yum-plugin-ps")
 			default:
-				packNames = append(packNames, "yum-utils", "yum-plugin-changelog")
->>>>>>> db43d55b
+				packNames = append(packNames, "yum-utils", "yum-plugin-changelog", "yum-plugin-ps")
 			}
 		default:
 			return fmt.Errorf("Not implemented yet: %s", o.Distro)

/* Vuls - Vulnerability Scanner
Copyright (C) 2016  Future Architect, Inc. Japan.

This program is free software: you can redistribute it and/or modify
it under the terms of the GNU General Public License as published by
the Free Software Foundation, either version 3 of the License, or
(at your option) any later version.

This program is distributed in the hope that it will be useful,
but WITHOUT ANY WARRANTY; without even the implied warranty of
MERCHANTABILITY or FITNESS FOR A PARTICULAR PURPOSE.  See the
GNU General Public License for more details.

You should have received a copy of the GNU General Public License
along with this program.  If not, see <http://www.gnu.org/licenses/>.
*/

package scan

import (
	"bufio"
	"fmt"
	"regexp"
	"strings"
	"time"

	"github.com/future-architect/vuls/config"
	"github.com/future-architect/vuls/models"
	"github.com/future-architect/vuls/util"

	ver "github.com/knqyf263/go-rpm-version"
)

// inherit OsTypeInterface
type redhat struct {
	base
}

// NewRedhat is constructor
func newRedhat(c config.ServerInfo) *redhat {
	r := &redhat{
		base: base{
			osPackages: osPackages{
				Packages:  models.Packages{},
				VulnInfos: models.VulnInfos{},
			},
		},
	}
	r.log = util.NewCustomLogger(c)
	r.setServerInfo(c)
	return r
}

// https://github.com/serverspec/specinfra/blob/master/lib/specinfra/helper/detect_os/redhat.rb
func detectRedhat(c config.ServerInfo) (itsMe bool, red osTypeInterface) {
	red = newRedhat(c)

	if r := exec(c, "ls /etc/fedora-release", noSudo); r.isSuccess() {
		red.setDistro(config.Fedora, "unknown")
		util.Log.Warn("Fedora not tested yet: %s", r)
		return true, red
	}

	if r := exec(c, "ls /etc/oracle-release", noSudo); r.isSuccess() {
		// Need to discover Oracle Linux first, because it provides an
		// /etc/redhat-release that matches the upstream distribution
		if r := exec(c, "cat /etc/oracle-release", noSudo); r.isSuccess() {
			re := regexp.MustCompile(`(.*) release (\d[\d.]*)`)
			result := re.FindStringSubmatch(strings.TrimSpace(r.Stdout))
			if len(result) != 3 {
				util.Log.Warn("Failed to parse Oracle Linux version: %s", r)
				return true, red
			}

			release := result[2]
			red.setDistro(config.Oracle, release)
			return true, red
		}
	}

	if r := exec(c, "ls /etc/redhat-release", noSudo); r.isSuccess() {
		// https://www.rackaid.com/blog/how-to-determine-centos-or-red-hat-version/
		// e.g.
		// $ cat /etc/redhat-release
		// CentOS release 6.5 (Final)
		if r := exec(c, "cat /etc/redhat-release", noSudo); r.isSuccess() {
			re := regexp.MustCompile(`(.*) release (\d[\d.]*)`)
			result := re.FindStringSubmatch(strings.TrimSpace(r.Stdout))
			if len(result) != 3 {
				util.Log.Warn("Failed to parse RedHat/CentOS version: %s", r)
				return true, red
			}

			release := result[2]
			switch strings.ToLower(result[1]) {
			case "centos", "centos linux":
				red.setDistro(config.CentOS, release)
			default:
				red.setDistro(config.RedHat, release)
			}
			return true, red
		}
		return true, red
	}

	if r := exec(c, "ls /etc/system-release", noSudo); r.isSuccess() {
		family := config.Amazon
		release := "unknown"
		if r := exec(c, "cat /etc/system-release", noSudo); r.isSuccess() {
			fields := strings.Fields(r.Stdout)
			if len(fields) == 5 {
				release = fields[4]
			}
		}
		red.setDistro(family, release)
		return true, red
	}

	util.Log.Debugf("Not RedHat like Linux. servername: %s", c.ServerName)
	return false, red
}

func (o *redhat) checkIfSudoNoPasswd() error {
	if !config.Conf.Deep {
		o.log.Infof("sudo ... No need")
		return nil
	}

	type cmd struct {
		cmd                 string
		expectedStatusCodes []int
	}
	var cmds []cmd
	var zero = []int{0}

	switch o.Distro.Family {
	case config.RedHat, config.Oracle:
		majorVersion, err := o.Distro.MajorVersion()
		if err != nil {
			return fmt.Errorf("Not implemented yet: %s, err: %s", o.Distro, err)
		}

		if majorVersion < 6 {
			cmds = []cmd{
				{"yum --color=never repolist", zero},
				{"yum --color=never list-security --security", zero},
				{"yum --color=never info-security", zero},
			}
		} else {
			cmds = []cmd{
				{"yum --color=never repolist", zero},
				{"yum --color=never --security updateinfo list updates", zero},
				{"yum --color=never --security updateinfo updates", zero},
			}
		}
<<<<<<< HEAD
	case config.CentOS, config.Amazon:
		cmds = []cmd{
			{"yum --color=never -q ps all", zero},
=======

		if o.Distro.Family == config.RedHat {
			cmds = append(cmds, cmd{"repoquery -h", zero})
>>>>>>> 15a0f7ea
		}
	}

	for _, c := range cmds {
		cmd := util.PrependProxyEnv(c.cmd)
		o.log.Infof("Checking... sudo %s", cmd)
		r := o.exec(util.PrependProxyEnv(cmd), o.sudo())
		if !r.isSuccess(c.expectedStatusCodes...) {
			o.log.Errorf("Check sudo or proxy settings: %s", r)
			return fmt.Errorf("Failed to sudo: %s", r)
		}
	}
	o.log.Infof("Sudo... Pass")
	return nil
}

// - Fast scan mode
//    No additional dependencies needed
//
// - Deep scan mode
//    RHEL 5     	... yum-utils, yum-security, yum-changelog
//    RHEL 6, 7     ... yum-utils, yum-plugin-ps, yum-plugin-changelog
//    CentOS 6, 7 	... yum-utils, yum-plugin-ps, yum-plugin-changelog
//    Amazon 		... yum-utils, yum-plugin-ps, yum-plugin-changelog
func (o *redhat) checkDependencies() error {
	majorVersion, err := o.Distro.MajorVersion()
	if err != nil {
		msg := fmt.Sprintf("Not implemented yet: %s, err: %s", o.Distro, err)
		o.log.Errorf(msg)
		return fmt.Errorf(msg)
	}

	if o.Distro.Family == config.CentOS {
		if majorVersion < 6 {
			msg := fmt.Sprintf("CentOS %s is not supported", o.Distro.Release)
			o.log.Errorf(msg)
			return fmt.Errorf(msg)
		}
	}

	packNames := []string{"yum-utils"}
	if config.Conf.Deep {
		switch o.Distro.Family {
		case config.CentOS, config.Amazon:
			packNames = append(packNames,
				"yum-plugin-changelog",
				"yum-plugin-ps",
			)
		case config.RedHat, config.Oracle:
			if majorVersion < 6 {
				packNames = append(packNames, "yum-security", "yum-changelog")
			} else {
				packNames = append(packNames,
					"yum-plugin-changelog",
					"yum-plugin-ps",
				)
			}
		default:
			return fmt.Errorf("Not implemented yet: %s", o.Distro)
		}
	}

	for _, name := range packNames {
		cmd := "rpm -q " + name
		if r := o.exec(cmd, noSudo); !r.isSuccess() {
			msg := fmt.Sprintf("%s is not installed", name)
			o.log.Errorf(msg)
			return fmt.Errorf(msg)
		}
	}
	o.log.Infof("Dependencies ... Pass")
	return nil
}

func (o *redhat) scanPackages() error {
	installed, err := o.scanInstalledPackages()
	if err != nil {
		o.log.Errorf("Failed to scan installed packages: %s", err)
		return err
	}

	rebootRequired, err := o.rebootRequired()
	if err != nil {
		o.log.Errorf("Failed to detect the kernel reboot required: %s", err)
		return err
	}
	o.Kernel.RebootRequired = rebootRequired

	updatable, err := o.scanUpdatablePackages()
	if err != nil {
		o.log.Errorf("Failed to scan installed packages: %s", err)
		return err
	}
	installed.MergeNewVersion(updatable)
	o.Packages = installed

	if !config.Conf.Deep && o.Distro.Family != config.Amazon {
		return nil
	}

	var unsecures models.VulnInfos
	if unsecures, err = o.scanUnsecurePackages(updatable); err != nil {
		o.log.Errorf("Failed to scan vulnerable packages: %s", err)
		return err
	}
	o.VulnInfos = unsecures
	return nil
}

func (o *redhat) rebootRequired() (bool, error) {
	r := o.exec("rpm -q --last kernel | head -n1", noSudo)
	if !r.isSuccess() {
		return false, fmt.Errorf("Failed to detect the last installed kernel : %v", r)
	}
	lastInstalledKernelVer := strings.Fields(r.Stdout)[0]
	running := fmt.Sprintf("kernel-%s", o.Kernel.Release)
	return running != lastInstalledKernelVer, nil
}

func (o *redhat) scanInstalledPackages() (models.Packages, error) {
	release, version, err := o.runningKernel()
	if err != nil {
		return nil, err
	}
	o.Kernel = models.Kernel{
		Release: release,
		Version: version,
	}

	installed := models.Packages{}
	r := o.exec(rpmQa(o.Distro), noSudo)
	if !r.isSuccess() {
		return nil, fmt.Errorf("Scan packages failed: %s", r)
	}

	// openssl 0 1.0.1e	30.el6.11 x86_64
	lines := strings.Split(r.Stdout, "\n")
	for _, line := range lines {
		if trimed := strings.TrimSpace(line); len(trimed) != 0 {
			pack, err := o.parseInstalledPackagesLine(line)
			if err != nil {
				return nil, err
			}

			// Kernel package may be isntalled multiple versions.
			// From the viewpoint of vulnerability detection,
			// pay attention only to the running kernel
			isKernel, running := isRunningKernel(pack, o.Distro.Family, o.Kernel)
			if isKernel {
				if !running {
					o.log.Debugf("Not a running kernel. pack: %#v, kernel: %#v", pack, o.Kernel)
					continue
				}
				o.log.Debugf("Found a running kernel. pack: %#v, kernel: %#v", pack, o.Kernel)
			}
			installed[pack.Name] = pack
		}
	}
	return installed, nil
}

func (o *redhat) parseInstalledPackagesLine(line string) (models.Package, error) {
	fields := strings.Fields(line)
	if len(fields) != 5 {
		return models.Package{},
			fmt.Errorf("Failed to parse package line: %s", line)
	}
	ver := ""
	epoch := fields[1]
	if epoch == "0" || epoch == "(none)" {
		ver = fields[2]
	} else {
		ver = fmt.Sprintf("%s:%s", epoch, fields[2])
	}

	return models.Package{
		Name:    fields[0],
		Version: ver,
		Release: fields[3],
		Arch:    fields[4],
	}, nil
}

func (o *redhat) scanUpdatablePackages() (models.Packages, error) {
	cmd := "repoquery --all --pkgnarrow=updates --qf='%{NAME} %{EPOCH} %{VERSION} %{RELEASE} %{REPO}'"
	for _, repo := range o.getServerInfo().Enablerepo {
		cmd += " --enablerepo=" + repo
	}

	r := o.exec(util.PrependProxyEnv(cmd), o.sudo())
	if !r.isSuccess() {
		return nil, fmt.Errorf("Failed to SSH: %s", r)
	}

	// Collect Updateble packages, installed, candidate version and repository.
	return o.parseUpdatablePacksLines(r.Stdout)
}

// parseUpdatablePacksLines parse the stdout of repoquery to get package name, candidate version
func (o *redhat) parseUpdatablePacksLines(stdout string) (models.Packages, error) {
	updatable := models.Packages{}
	lines := strings.Split(stdout, "\n")
	for _, line := range lines {
		// TODO remove
		// if strings.HasPrefix(line, "Obsoleting") ||
		// strings.HasPrefix(line, "Security:") {
		// // see https://github.com/future-architect/vuls/issues/165
		// continue
		// }
		if len(strings.TrimSpace(line)) == 0 {
			continue
		}
		pack, err := o.parseUpdatablePacksLine(line)
		if err != nil {
			return updatable, err
		}
		updatable[pack.Name] = pack
	}
	return updatable, nil
}

func (o *redhat) parseUpdatablePacksLine(line string) (models.Package, error) {
	fields := strings.Fields(line)
	if len(fields) < 5 {
		return models.Package{}, fmt.Errorf("Unknown format: %s, fields: %s", line, fields)
	}

	ver := ""
	epoch := fields[1]
	if epoch == "0" {
		ver = fields[2]
	} else {
		ver = fmt.Sprintf("%s:%s", epoch, fields[2])
	}

	repos := strings.Join(fields[4:], " ")

	p := models.Package{
		Name:       fields[0],
		NewVersion: ver,
		NewRelease: fields[3],
		Repository: repos,
	}
	return p, nil
}

func (o *redhat) scanUnsecurePackages(updatable models.Packages) (models.VulnInfos, error) {
	if config.Conf.Deep {
		packs, err := o.yumPS()
		if err != nil {
			return nil, err
		}
		for name, pack := range packs {
			p := o.Packages[name]
			p.AffectedProcs = pack.AffectedProcs
			o.Packages[name] = p
		}

		if err := o.fillChangelogs(updatable); err != nil {
			return nil, err
		}
	}

	if o.Distro.Family != config.CentOS {
		// Amazon, RHEL, Oracle Linux has yum updateinfo as default
		// yum updateinfo can collenct vendor advisory information.
		return o.scanCveIDsByCommands(updatable)
	}

	// Parse chnagelog because CentOS does not have security channel...
	return o.scanCveIDsInChangelog(updatable)
}

func (o *redhat) fillChangelogs(updatables models.Packages) error {
	names := []string{}
	for name := range updatables {
		names = append(names, name)
	}

	if err := o.fillDiffChangelogs(names); err != nil {
		return err
	}

	emptyChangelogPackNames := []string{}
	for _, pack := range o.Packages {
		if pack.NewVersion != "" && pack.Changelog.Contents == "" {
			emptyChangelogPackNames = append(emptyChangelogPackNames, pack.Name)
		}
	}

	i := 0
	for _, name := range emptyChangelogPackNames {
		i++
		o.log.Infof("(%d/%d) Fetched Changelogs %s", i, len(emptyChangelogPackNames), name)
		if err := o.fillDiffChangelogs([]string{name}); err != nil {
			return err
		}
	}

	return nil
}

func (o *redhat) getAvailableChangelogs(packNames []string) (map[string]string, error) {
	yumopts := ""
	if 0 < len(o.getServerInfo().Enablerepo) {
		yumopts = " --enablerepo=" + strings.Join(o.getServerInfo().Enablerepo, ",")
	}
	if config.Conf.SkipBroken {
		yumopts += " --skip-broken"
	}
	cmd := `yum --color=never %s changelog all %s | grep -A 10000 '==================== Available Packages ===================='`
	cmd = fmt.Sprintf(cmd, yumopts, strings.Join(packNames, " "))

	r := o.exec(util.PrependProxyEnv(cmd), o.sudo())
	if !r.isSuccess(0, 1) {
		return nil, fmt.Errorf("Failed to SSH: %s", r)
	}

	return o.divideChangelogsIntoEachPackages(r.Stdout), nil
}

// Divide available change logs of all updatable packages into each package's changelog
func (o *redhat) divideChangelogsIntoEachPackages(stdout string) map[string]string {
	changelogs := make(map[string]string)
	scanner := bufio.NewScanner(strings.NewReader(stdout))

	crlf, newBlock := false, true
	packNameVer, contents := "", []string{}
	for scanner.Scan() {
		line := scanner.Text()
		if strings.HasPrefix(line, "==================== Available Packages ====================") {
			continue
		}
		if newBlock {
			left := strings.Fields(line)[0]
			// ss := strings.Split(left, ".")
			// packNameVer = strings.Join(ss[0:len(ss)-1], ".")
			packNameVer = left
			newBlock = false
			continue
		}
		if len(strings.TrimSpace(line)) == 0 {
			if crlf {
				changelogs[packNameVer] = strings.Join(contents, "\n")
				packNameVer = ""
				contents = []string{}
				newBlock = true
				crlf = false
			} else {
				contents = append(contents, line)
				crlf = true
			}
		} else {
			contents = append(contents, line)
			crlf = false
		}
	}
	if 0 < len(contents) {
		changelogs[packNameVer] = strings.Join(contents, "\n")
	}
	return changelogs
}

func (o *redhat) fillDiffChangelogs(packNames []string) error {
	changelogs, err := o.getAvailableChangelogs(packNames)
	if err != nil {
		return err
	}

	for s := range changelogs {
		// name, pack, found := o.Packages.FindOne(func(p models.Package) bool {
		name, pack, found := o.Packages.FindOne(func(p models.Package) bool {
			var epochNameVerRel string
			if index := strings.Index(p.NewVersion, ":"); 0 < index {
				epoch := p.NewVersion[0:index]
				ver := p.NewVersion[index+1 : len(p.NewVersion)]
				epochNameVerRel = fmt.Sprintf("%s:%s-%s", epoch, p.Name, ver)
			} else {
				epochNameVerRel = fmt.Sprintf("%s-%s", p.Name, p.NewVersion)
			}
			return strings.HasPrefix(s, epochNameVerRel)
		})

		if found {
			diff, err := o.getDiffChangelog(pack, changelogs[s])
			detectionMethod := models.ChangelogExactMatchStr

			if err != nil {
				o.log.Debug(err)
				// Try without epoch
				if index := strings.Index(pack.Version, ":"); 0 < index {
					pack.Version = pack.Version[index+1 : len(pack.Version)]
					o.log.Debug("Try without epoch", pack)
					diff, err = o.getDiffChangelog(pack, changelogs[s])
					if err != nil {
						o.log.Debugf("Failed to find the version in changelog: %s-%s-%s",
							pack.Name, pack.Version, pack.Release)
						detectionMethod = models.FailedToFindVersionInChangelog
					} else {
						o.log.Debugf("Found the version in changelog without epoch: %s-%s-%s",
							pack.Name, pack.Version, pack.Release)
						detectionMethod = models.ChangelogLenientMatchStr
					}
				}
			}

			pack = o.Packages[name]
			pack.Changelog = models.Changelog{
				Contents: diff,
				Method:   models.DetectionMethod(detectionMethod),
			}
			o.Packages[name] = pack
		}
	}
	return nil
}

func (o *redhat) getDiffChangelog(pack models.Package, availableChangelog string) (string, error) {
	installedVer := ver.NewVersion(fmt.Sprintf("%s-%s", pack.Version, pack.Release))
	scanner := bufio.NewScanner(strings.NewReader(availableChangelog))
	diff := []string{}
	found := false
	for scanner.Scan() {
		line := scanner.Text()
		if !strings.HasPrefix(line, "* ") {
			diff = append(diff, line)
			continue
		}

		// openssh on RHEL
		//   openssh-server-6.6.1p1-35.el7_3.x86_64   rhui-rhel-7-server-rhui-rpms
		//   Wed Mar  1 21:00:00 2017 Jakub Jelen <jjelen@redhat.com> - 6.6.1p1-35 + 0.9.3-9
		ss := strings.Split(line, " + ")
		if 1 < len(ss) {
			line = ss[0]
		}

		ss = strings.Split(line, " ")
		if len(ss) < 2 {
			diff = append(diff, line)
			continue
		}
		v := ss[len(ss)-1]
		v = strings.TrimPrefix(v, "-")
		v = strings.TrimPrefix(v, "[")
		v = strings.TrimSuffix(v, "]")

		// On Amazon often end with email address. <aaa@aaa.com> Go to next line
		if strings.HasPrefix(v, "<") && strings.HasSuffix(v, ">") {
			diff = append(diff, line)
			continue
		}

		version := ver.NewVersion(v)
		if installedVer.Equal(version) || installedVer.GreaterThan(version) {
			found = true
			break
		}
		diff = append(diff, line)
	}

	if len(diff) == 0 || !found {
		return availableChangelog,
			fmt.Errorf("Failed to find the version in changelog: %s-%s-%s",
				pack.Name, pack.Version, pack.Release)
	}
	return strings.TrimSpace(strings.Join(diff, "\n")), nil
}

func (o *redhat) scanCveIDsInChangelog(updatable models.Packages) (models.VulnInfos, error) {
	packCveIDs := make(map[string][]string)
	for name := range updatable {
		cveIDs := []string{}
		pack := o.Packages[name]
		if pack.Changelog.Method == models.FailedToFindVersionInChangelog {
			continue
		}
		scanner := bufio.NewScanner(strings.NewReader(pack.Changelog.Contents))
		for scanner.Scan() {
			if matches := cveRe.FindAllString(scanner.Text(), -1); 0 < len(matches) {
				for _, m := range matches {
					cveIDs = util.AppendIfMissing(cveIDs, m)
				}
			}
		}
		packCveIDs[name] = cveIDs
	}

	// transform datastructure
	// - From
	//	  "packname": []{"CVE-2017-1111", ".../
	//
	// - To
	//	   map {
	//		 "CVE-2017-1111": "packname",
	//	   }
	vinfos := models.VulnInfos{}
	for name, cveIDs := range packCveIDs {
		for _, cid := range cveIDs {
			if v, ok := vinfos[cid]; ok {
				v.AffectedPackages = append(v.AffectedPackages, models.PackageStatus{Name: name})
				vinfos[cid] = v
			} else {
				vinfos[cid] = models.VulnInfo{
					CveID:            cid,
					AffectedPackages: models.PackageStatuses{{Name: name}},
					Confidence:       models.ChangelogExactMatch,
				}
			}
		}
	}
	return vinfos, nil
}

type distroAdvisoryCveIDs struct {
	DistroAdvisory models.DistroAdvisory
	CveIDs         []string
}

// Scaning unsecure packages using yum-plugin-security.
// Amazon, RHEL, Oracle Linux
func (o *redhat) scanCveIDsByCommands(updatable models.Packages) (models.VulnInfos, error) {
	if o.Distro.Family == config.CentOS {
		// CentOS has no security channel.
		return nil, fmt.Errorf(
			"yum updateinfo is not suppported on CentOS")
	}

	cmd := "yum --color=never repolist"
	r := o.exec(util.PrependProxyEnv(cmd), o.sudo())
	if !r.isSuccess() {
		return nil, fmt.Errorf("Failed to SSH: %s", r)
	}

	// get advisoryID(RHSA, ALAS, ELSA) - package name,version
	major, err := (o.Distro.MajorVersion())
	if err != nil {
		return nil, fmt.Errorf("Not implemented yet: %s, err: %s", o.Distro, err)
	}

	if (o.Distro.Family == config.RedHat || o.Distro.Family == config.Oracle) && major == 5 {
		cmd = "yum --color=never list-security --security"
	} else {
		cmd = "yum --color=never --security updateinfo list updates"
	}
	r = o.exec(util.PrependProxyEnv(cmd), o.sudo())
	if !r.isSuccess() {
		return nil, fmt.Errorf("Failed to SSH: %s", r)
	}
	advIDPackNamesList, err := o.parseYumUpdateinfoListAvailable(r.Stdout)

	dict := make(map[string]models.Packages)
	for _, advIDPackNames := range advIDPackNamesList {
		packages := models.Packages{}
		for _, packName := range advIDPackNames.PackNames {
			pack, found := updatable[packName]
			if !found {
				return nil, fmt.Errorf(
					"Package not found. pack: %#v", packName)
			}
			packages[pack.Name] = pack
			continue
		}
		dict[advIDPackNames.AdvisoryID] = packages
	}

	// get advisoryID(RHSA, ALAS, ELSA) - CVE IDs
	if (o.Distro.Family == config.RedHat || o.Distro.Family == config.Oracle) && major == 5 {
		cmd = "yum --color=never info-security"
	} else {
		cmd = "yum --color=never --security updateinfo updates"
	}
	r = o.exec(util.PrependProxyEnv(cmd), o.sudo())
	if !r.isSuccess() {
		return nil, fmt.Errorf("Failed to SSH: %s", r)
	}
	advisoryCveIDsList, err := o.parseYumUpdateinfo(r.Stdout)
	if err != nil {
		return nil, err
	}

	// All information collected.
	// Convert to VulnInfos.
	vinfos := models.VulnInfos{}
	for _, advIDCveIDs := range advisoryCveIDsList {
		for _, cveID := range advIDCveIDs.CveIDs {
			vinfo, found := vinfos[cveID]
			if found {
				advAppended := append(vinfo.DistroAdvisories, advIDCveIDs.DistroAdvisory)
				vinfo.DistroAdvisories = advAppended

				packs := dict[advIDCveIDs.DistroAdvisory.AdvisoryID]
				for _, pack := range packs {
					vinfo.AffectedPackages = append(vinfo.AffectedPackages,
						models.PackageStatus{Name: pack.Name})
				}
			} else {
				packs := dict[advIDCveIDs.DistroAdvisory.AdvisoryID]
				affected := models.PackageStatuses{}
				for _, p := range packs {
					affected = append(affected, models.PackageStatus{Name: p.Name})
				}
				vinfo = models.VulnInfo{
					CveID:            cveID,
					DistroAdvisories: []models.DistroAdvisory{advIDCveIDs.DistroAdvisory},
					AffectedPackages: affected,
					Confidence:       models.YumUpdateSecurityMatch,
				}
			}
			vinfos[cveID] = vinfo
		}
	}
	return vinfos, nil
}

var horizontalRulePattern = regexp.MustCompile(`^=+$`)

func (o *redhat) parseYumUpdateinfo(stdout string) (result []distroAdvisoryCveIDs, err error) {
	sectionState := Outside
	lines := strings.Split(stdout, "\n")
	lines = append(lines, "=============")

	// Amazon Linux AMI Security Information
	advisory := models.DistroAdvisory{}

	cveIDsSetInThisSection := make(map[string]bool)

	// use this flag to Collect CVE IDs in CVEs field.
	inDesctiption, inCves := false, false

	for _, line := range lines {
		line = strings.TrimSpace(line)

		// find the new section pattern
		if horizontalRulePattern.MatchString(line) {
			// set previous section's result to return-variable
			if sectionState == Content {
				foundCveIDs := []string{}
				for cveID := range cveIDsSetInThisSection {
					foundCveIDs = append(foundCveIDs, cveID)
				}
				result = append(result, distroAdvisoryCveIDs{
					DistroAdvisory: advisory,
					CveIDs:         foundCveIDs,
				})

				// reset for next section.
				cveIDsSetInThisSection = make(map[string]bool)
				inDesctiption, inCves = false, false
				advisory = models.DistroAdvisory{}
			}

			// Go to next section
			sectionState = o.changeSectionState(sectionState)
			continue
		}

		switch sectionState {
		case Header:
			switch o.Distro.Family {
			case config.CentOS:
				// CentOS has no security channel.
				return result, fmt.Errorf(
					"yum updateinfo is not suppported on  CentOS")
			case config.RedHat, config.Amazon, config.Oracle:
				// nop
			}

		case Content:
			if found := o.isDescriptionLine(line); found {
				inDesctiption, inCves = true, false
				ss := strings.Split(line, " : ")
				advisory.Description += fmt.Sprintf("%s\n",
					strings.Join(ss[1:], " : "))
				continue
			}

			// severity
			if severity, found := o.parseYumUpdateinfoToGetSeverity(line); found {
				advisory.Severity = severity
				continue
			}

			// No need to parse in description except severity
			if inDesctiption {
				if ss := strings.Split(line, ": "); 1 < len(ss) {
					advisory.Description += fmt.Sprintf("%s\n",
						strings.Join(ss[1:], ": "))
				}
				continue
			}

			if found := o.isCvesHeaderLine(line); found {
				inCves = true
				ss := strings.Split(line, "CVEs : ")
				line = strings.Join(ss[1:], " ")
				cveIDs := o.parseYumUpdateinfoLineToGetCveIDs(line)
				for _, cveID := range cveIDs {
					cveIDsSetInThisSection[cveID] = true
				}
				continue
			}

			if inCves {
				cveIDs := o.parseYumUpdateinfoLineToGetCveIDs(line)
				for _, cveID := range cveIDs {
					cveIDsSetInThisSection[cveID] = true
				}
			}

			advisoryID, found := o.parseYumUpdateinfoToGetAdvisoryID(line)
			if found {
				advisory.AdvisoryID = advisoryID
				continue
			}

			issued, found := o.parseYumUpdateinfoLineToGetIssued(line)
			if found {
				advisory.Issued = issued
				continue
			}

			updated, found := o.parseYumUpdateinfoLineToGetUpdated(line)
			if found {
				advisory.Updated = updated
				continue
			}
		}
	}
	return
}

// state
const (
	Outside = iota
	Header  = iota
	Content = iota
)

func (o *redhat) changeSectionState(state int) (newState int) {
	switch state {
	case Outside, Content:
		newState = Header
	case Header:
		newState = Content
	}
	return newState
}

func (o *redhat) isCvesHeaderLine(line string) bool {
	return strings.Contains(line, "CVEs : ")
}

var yumCveIDPattern = regexp.MustCompile(`(CVE-\d{4}-\d{4,})`)

func (o *redhat) parseYumUpdateinfoLineToGetCveIDs(line string) []string {
	return yumCveIDPattern.FindAllString(line, -1)
}

var yumAdvisoryIDPattern = regexp.MustCompile(`^ *Update ID : (.*)$`)

func (o *redhat) parseYumUpdateinfoToGetAdvisoryID(line string) (advisoryID string, found bool) {
	result := yumAdvisoryIDPattern.FindStringSubmatch(line)
	if len(result) != 2 {
		return "", false
	}
	return strings.TrimSpace(result[1]), true
}

var yumIssuedPattern = regexp.MustCompile(`^\s*Issued : (\d{4}-\d{2}-\d{2})`)

func (o *redhat) parseYumUpdateinfoLineToGetIssued(line string) (date time.Time, found bool) {
	return o.parseYumUpdateinfoLineToGetDate(line, yumIssuedPattern)
}

var yumUpdatedPattern = regexp.MustCompile(`^\s*Updated : (\d{4}-\d{2}-\d{2})`)

func (o *redhat) parseYumUpdateinfoLineToGetUpdated(line string) (date time.Time, found bool) {
	return o.parseYumUpdateinfoLineToGetDate(line, yumUpdatedPattern)
}

func (o *redhat) parseYumUpdateinfoLineToGetDate(line string, regexpPattern *regexp.Regexp) (date time.Time, found bool) {
	result := regexpPattern.FindStringSubmatch(line)
	if len(result) != 2 {
		return date, false
	}
	t, err := time.Parse("2006-01-02", result[1])
	if err != nil {
		return date, false
	}
	return t, true
}

var yumDescriptionPattern = regexp.MustCompile(`^\s*Description : `)

func (o *redhat) isDescriptionLine(line string) bool {
	return yumDescriptionPattern.MatchString(line)
}

var yumSeverityPattern = regexp.MustCompile(`^ *Severity : (.*)$`)

func (o *redhat) parseYumUpdateinfoToGetSeverity(line string) (severity string, found bool) {
	result := yumSeverityPattern.FindStringSubmatch(line)
	if len(result) != 2 {
		return "", false
	}
	return strings.TrimSpace(result[1]), true
}

type advisoryIDPacks struct {
	AdvisoryID string
	PackNames  []string
}

type advisoryIDPacksList []advisoryIDPacks

func (list advisoryIDPacksList) find(advisoryID string) (advisoryIDPacks, bool) {
	for _, a := range list {
		if a.AdvisoryID == advisoryID {
			return a, true
		}
	}
	return advisoryIDPacks{}, false
}
func (o *redhat) extractPackNameVerRel(nameVerRel string) (name, ver, rel string) {
	fields := strings.Split(nameVerRel, ".")
	archTrimed := strings.Join(fields[0:len(fields)-1], ".")

	fields = strings.Split(archTrimed, "-")
	rel = fields[len(fields)-1]
	ver = fields[len(fields)-2]
	name = strings.Join(fields[0:(len(fields)-2)], "-")
	return
}

// parseYumUpdateinfoListAvailable collect AdvisorID(RHSA, ALAS, ELSA), packages
func (o *redhat) parseYumUpdateinfoListAvailable(stdout string) (advisoryIDPacksList, error) {
	result := []advisoryIDPacks{}
	lines := strings.Split(stdout, "\n")
	for _, line := range lines {

		if !(strings.HasPrefix(line, "RHSA") ||
			strings.HasPrefix(line, "ALAS") ||
			strings.HasPrefix(line, "ELSA")) {
			continue
		}

		fields := strings.Fields(line)
		if len(fields) != 3 {
			return []advisoryIDPacks{}, fmt.Errorf(
				"Unknown format. line: %s", line)
		}

		// extract fields
		advisoryID := fields[0]
		packVersion := fields[2]
		packName, _, _ := o.extractPackNameVerRel(packVersion)

		found := false
		for i, s := range result {
			if s.AdvisoryID == advisoryID {
				names := s.PackNames
				names = append(names, packName)
				result[i].PackNames = names
				found = true
				break
			}
		}
		if !found {
			result = append(result, advisoryIDPacks{
				AdvisoryID: advisoryID,
				PackNames:  []string{packName},
			})
		}
	}
	return result, nil
}

func (o *redhat) clone() osTypeInterface {
	return o
}

func (o *redhat) sudo() bool {
	return config.Conf.Deep
}

func (o *redhat) yumPS() (models.Packages, error) {
	cmd := "LANGUAGE=en_US.UTF-8 yum --color=never -q ps all"
	r := o.exec(util.PrependProxyEnv(cmd), sudo)
	if !r.isSuccess() {
		return nil, fmt.Errorf("Failed to SSH: %s", r)
	}
	return o.parseYumPS(r.Stdout), nil
}

func (o *redhat) parseYumPS(stdout string) models.Packages {
	packs := models.Packages{}
	scanner := bufio.NewScanner(strings.NewReader(stdout))
	isPackageLine, needToParseProcline := false, false
	currentPackName := ""
	for scanner.Scan() {
		line := scanner.Text()
		fields := strings.Fields(line)
		if len(fields) == 0 ||
			len(fields) == 1 && fields[0] == "ps" ||
			len(fields) == 6 && fields[0] == "pid" {
			continue
		}

		isPackageLine = !strings.HasPrefix(line, " ")
		if isPackageLine {
			if 1 < len(fields) && fields[1] == "Upgrade" {
				needToParseProcline = true

				// Search o.Packages to divide into name, version, release
				name, pack, found := o.Packages.FindOne(func(p models.Package) bool {
					var epochNameVerRel string
					if index := strings.Index(p.Version, ":"); 0 < index {
						epoch := p.Version[0:index]
						ver := p.Version[index+1 : len(p.Version)]
						epochNameVerRel = fmt.Sprintf("%s:%s-%s-%s.%s",
							epoch, p.Name, ver, p.Release, p.Arch)
					} else {
						epochNameVerRel = fmt.Sprintf("%s-%s-%s.%s",
							p.Name, p.Version, p.Release, p.Arch)
					}
					return strings.HasPrefix(fields[0], epochNameVerRel)
				})
				if !found {
					o.log.Errorf("`yum ps` Package is not found: %s", line)
					continue
				}
				packs[name] = pack
				currentPackName = name
			} else {
				needToParseProcline = false
			}
		} else if needToParseProcline {
			if 6 < len(fields) {
				proc := models.AffectedProc{
					PID:      fields[0],
					ProcName: fields[1],
					CPU:      fields[2],
					RSS:      fields[3] + " " + fields[4],
					State:    strings.TrimSuffix(fields[5], ":"),
					Uptime:   strings.Join(fields[6:len(fields)], " "),
				}
				pack := packs[currentPackName]
				pack.AffectedProcs = append(pack.AffectedProcs, proc)
				packs[currentPackName] = pack
			} else {
				o.log.Errorf("`yum ps` Unknown Format: %s", line)
				continue
			}
		}
	}
	return packs
}<|MERGE_RESOLUTION|>--- conflicted
+++ resolved
@@ -151,17 +151,16 @@
 				{"yum --color=never repolist", zero},
 				{"yum --color=never --security updateinfo list updates", zero},
 				{"yum --color=never --security updateinfo updates", zero},
-			}
-		}
-<<<<<<< HEAD
+				{"yum --color=never -q ps all", zero},
+			}
+		}
+		if o.Distro.Family == config.RedHat {
+			cmds = append(cmds, cmd{"repoquery -h", zero})
+		}
+
 	case config.CentOS, config.Amazon:
 		cmds = []cmd{
 			{"yum --color=never -q ps all", zero},
-=======
-
-		if o.Distro.Family == config.RedHat {
-			cmds = append(cmds, cmd{"repoquery -h", zero})
->>>>>>> 15a0f7ea
 		}
 	}
 
@@ -1107,7 +1106,7 @@
 					CPU:      fields[2],
 					RSS:      fields[3] + " " + fields[4],
 					State:    strings.TrimSuffix(fields[5], ":"),
-					Uptime:   strings.Join(fields[6:len(fields)], " "),
+					Uptime:   strings.Join(fields[6:], " "),
 				}
 				pack := packs[currentPackName]
 				pack.AffectedProcs = append(pack.AffectedProcs, proc)

/* Vuls - Vulnerability Scanner
Copyright (C) 2016  Future Architect, Inc. Japan.

This program is free software: you can redistribute it and/or modify
it under the terms of the GNU General Public License as published by
the Free Software Foundation, either version 3 of the License, or
(at your option) any later version.

This program is distributed in the hope that it will be useful,
but WITHOUT ANY WARRANTY; without even the implied warranty of
MERCHANTABILITY or FITNESS FOR A PARTICULAR PURPOSE.  See the
GNU General Public License for more details.

You should have received a copy of the GNU General Public License
along with this program.  If not, see <http://www.gnu.org/licenses/>.
*/

package scan

import (
	"bufio"
	"fmt"
	"regexp"
	"strconv"
	"strings"
	"time"

	"github.com/future-architect/vuls/cache"
	"github.com/future-architect/vuls/config"
	"github.com/future-architect/vuls/models"
	"github.com/future-architect/vuls/util"
	version "github.com/knqyf263/go-deb-version"
)

// inherit OsTypeInterface
type debian struct {
	base
}

// NewDebian is constructor
func newDebian(c config.ServerInfo) *debian {
	d := &debian{
		base: base{
			osPackages: osPackages{
				Packages:  models.Packages{},
				VulnInfos: models.VulnInfos{},
			},
		},
	}
	d.log = util.NewCustomLogger(c)
	d.setServerInfo(c)
	return d
}

// Ubuntu, Debian, Raspbian
// https://github.com/serverspec/specinfra/blob/master/lib/specinfra/helper/detect_os/debian.rb
func detectDebian(c config.ServerInfo) (itsMe bool, deb osTypeInterface, err error) {
	deb = newDebian(c)

	if r := exec(c, "ls /etc/debian_version", noSudo); !r.isSuccess() {
		if r.Error != nil {
			return false, deb, nil
		}
		if r.ExitStatus == 255 {
			return false, deb, fmt.Errorf("Unable to connect via SSH. Check SSH settings. If you have never SSH to the host to be scanned, SSH to the host before scanning in order to add the HostKey. %s@%s port: %s\n%s", c.User, c.Host, c.Port, r)
		}
		util.Log.Debugf("Not Debian like Linux. %s", r)
		return false, deb, nil
	}

	// Raspbian
	// lsb_release in Raspbian Jessie returns 'Distributor ID: Raspbian'.
	// However, lsb_release in Raspbian Wheezy returns 'Distributor ID: Debian'.
	if r := exec(c, "cat /etc/issue", noSudo); r.isSuccess() {
		//  e.g.
		//  Raspbian GNU/Linux 7 \n \l
		result := strings.Fields(r.Stdout)
		if len(result) > 2 && result[0] == config.Raspbian {
			distro := strings.ToLower(trim(result[0]))
			deb.setDistro(distro, trim(result[2]))
			return true, deb, nil
		}
	}

	if r := exec(c, "lsb_release -ir", noSudo); r.isSuccess() {
		//  e.g.
		//  root@fa3ec524be43:/# lsb_release -ir
		//  Distributor ID:	Ubuntu
		//  Release:	14.04
		re := regexp.MustCompile(`(?s)^Distributor ID:\s*(.+?)\n*Release:\s*(.+?)$`)
		result := re.FindStringSubmatch(trim(r.Stdout))

		if len(result) == 0 {
			deb.setDistro("debian/ubuntu", "unknown")
			util.Log.Warnf(
				"Unknown Debian/Ubuntu version. lsb_release -ir: %s", r)
		} else {
			distro := strings.ToLower(trim(result[1]))
			deb.setDistro(distro, trim(result[2]))
		}
		return true, deb, nil
	}

	if r := exec(c, "cat /etc/lsb-release", noSudo); r.isSuccess() {
		//  e.g.
		//  DISTRIB_ID=Ubuntu
		//  DISTRIB_RELEASE=14.04
		//  DISTRIB_CODENAME=trusty
		//  DISTRIB_DESCRIPTION="Ubuntu 14.04.2 LTS"
		re := regexp.MustCompile(`(?s)^DISTRIB_ID=(.+?)\n*DISTRIB_RELEASE=(.+?)\n.*$`)
		result := re.FindStringSubmatch(trim(r.Stdout))
		if len(result) == 0 {
			util.Log.Warnf(
				"Unknown Debian/Ubuntu. cat /etc/lsb-release: %s", r)
			deb.setDistro("debian/ubuntu", "unknown")
		} else {
			distro := strings.ToLower(trim(result[1]))
			deb.setDistro(distro, trim(result[2]))
		}
		return true, deb, nil
	}

	// Debian
	cmd := "cat /etc/debian_version"
	if r := exec(c, cmd, noSudo); r.isSuccess() {
		deb.setDistro(config.Debian, trim(r.Stdout))
		return true, deb, nil
	}

	util.Log.Debugf("Not Debian like Linux: %s", c.ServerName)
	return false, deb, nil
}

func trim(str string) string {
	return strings.TrimSpace(str)
}

func (o *debian) checkIfSudoNoPasswd() error {
	if config.Conf.Deep || o.Distro.Family == config.Raspbian {
		cmd := util.PrependProxyEnv("apt-get update")
		o.log.Infof("Checking... sudo %s", cmd)
		r := o.exec(cmd, sudo)
		if !r.isSuccess() {
			o.log.Errorf("sudo error on %s", r)
			return fmt.Errorf("Failed to sudo: %s", r)
		}
		o.log.Infof("Sudo... Pass")
		return nil
	}

	o.log.Infof("sudo ... No need")
	return nil
}

func (o *debian) checkDependencies() error {
	packNames := []string{}

	if config.Conf.Deep {
		// checkrestart
		packNames = append(packNames, "debian-goodies")

		switch o.Distro.Family {
		case config.Debian:
			// https://askubuntu.com/a/742844
			packNames = append(packNames, "reboot-notifier")

<<<<<<< HEAD
=======
		if config.Conf.Deep {
>>>>>>> c0040479
			// Debian needs aptitude to get changelogs.
			// Because unable to get changelogs via apt-get changelog on Debian.
			packNames = append(packNames, "aptitude")

		case config.Ubuntu, config.Raspbian:
			// No need
		}

	} else {
		// Fast scan mode
		switch o.Distro.Family {
		case config.Debian:
			// https://askubuntu.com/a/742844
			packNames = append(packNames, "reboot-notifier")

		case config.Ubuntu, config.Raspbian:
			// No need
		}
	}

	for _, name := range packNames {
		cmd := "dpkg-query -W " + name
		if r := o.exec(cmd, noSudo); !r.isSuccess() {
			msg := fmt.Sprintf("%s is not installed", name)
			o.log.Errorf(msg)
			return fmt.Errorf(msg)
		}
	}
	o.log.Infof("Dependencies... Pass")
	return nil
}

func (o *debian) scanPackages() error {
	// collect the running kernel information
	release, version, err := o.runningKernel()
	if err != nil {
		o.log.Errorf("Failed to scan the running kernel version: %s", err)
		return err
	}
	rebootRequired, err := o.rebootRequired()
	if err != nil {
		o.log.Errorf("Failed to detect the kernel reboot required: %s", err)
		return err
	}
	o.Kernel = models.Kernel{
		Version:        version,
		Release:        release,
		RebootRequired: rebootRequired,
	}

	installed, updatable, srcPacks, err := o.scanInstalledPackages()
	if err != nil {
		o.log.Errorf("Failed to scan installed packages: %s", err)
		return err
	}
	o.Packages = installed
	o.SrcPackages = srcPacks

	if config.Conf.Offline {
		return nil
	}

	if config.Conf.Deep || o.Distro.Family == config.Raspbian {
		unsecures, err := o.scanUnsecurePackages(updatable)
		if err != nil {
			o.log.Errorf("Failed to scan vulnerable packages: %s", err)
			return err
		}
		o.VulnInfos = unsecures
		return nil
	}
	return nil
}

// https://askubuntu.com/a/742844
func (o *debian) rebootRequired() (bool, error) {
	r := o.exec("test -f /var/run/reboot-required", noSudo)
	switch r.ExitStatus {
	case 0:
		return true, nil
	case 1:
		return false, nil
	default:
		return false, fmt.Errorf("Failed to check reboot reauired: %s", r)
	}
}

func (o *debian) scanInstalledPackages() (models.Packages, models.Packages, models.SrcPackages, error) {
	installed, updatable, srcPacks := models.Packages{}, models.Packages{}, models.SrcPackages{}
	r := o.exec(`dpkg-query -W -f="\${binary:Package},\${db:Status-Abbrev},\${Version},\${Source},\${source:Version}\n"`, noSudo)
	if !r.isSuccess() {
		return nil, nil, nil, fmt.Errorf("Failed to SSH: %s", r)
	}

	// e.g.
	// curl,ii ,7.38.0-4+deb8u2,,7.38.0-4+deb8u2
	// openssh-server,ii ,1:6.7p1-5+deb8u3,openssh,1:6.7p1-5+deb8u3
	// tar,ii ,1.27.1-2+b1,tar (1.27.1-2),1.27.1-2
	lines := strings.Split(r.Stdout, "\n")
	for _, line := range lines {
		if trimmed := strings.TrimSpace(line); len(trimmed) != 0 {
			name, status, version, srcName, srcVersion, err := o.parseScannedPackagesLine(trimmed)
			if err != nil {
				return nil, nil, nil, fmt.Errorf(
					"Debian: Failed to parse package line: %s", line)
			}

			packageStatus := status[1]
			// Package status:
			//     n = Not-installed
			//     c = Config-files
			//     H = Half-installed
			//     U = Unpacked
			//     F = Half-configured
			//     W = Triggers-awaiting
			//     t = Triggers-pending
			//     i = Installed
			if packageStatus != 'i' {
				o.log.Debugf("%s package status is '%c', ignoring", name, packageStatus)
				continue
			}
			installed[name] = models.Package{
				Name:    name,
				Version: version,
			}

			if srcName != "" && srcName != name {
				if pack, ok := srcPacks[srcName]; ok {
					pack.AddBinaryName(name)
					srcPacks[srcName] = pack
				} else {
					srcPacks[srcName] = models.SrcPackage{
						Name:        srcName,
						Version:     srcVersion,
						BinaryNames: []string{name},
					}
				}
			}
		}
	}

	// Remove "linux"
	// kernel-related packages are showed "linux" as source package name
	// If "linux" is left, oval detection will cause trouble, so delete.
	delete(srcPacks, "linux")
	// Remove duplicate
	for name := range installed {
		delete(srcPacks, name)
	}

	if config.Conf.Offline {
		return installed, updatable, srcPacks, nil
	}

	if err := o.aptGetUpdate(); err != nil {
		return nil, nil, nil, err
	}
	updatableNames, err := o.getUpdatablePackNames()
	if err != nil {
		return nil, nil, nil, err
	}
	for _, name := range updatableNames {
		for _, pack := range installed {
			if pack.Name == name {
				updatable[name] = pack
				break
			}
		}
	}

	// Fill the candidate versions of upgradable packages
	err = o.fillCandidateVersion(updatable)
	if err != nil {
		return nil, nil, nil, fmt.Errorf("Failed to fill candidate versions. err: %s", err)
	}
	installed.MergeNewVersion(updatable)

	return installed, updatable, srcPacks, nil
}

func (o *debian) parseScannedPackagesLine(line string) (name, status, version, srcName, srcVersion string, err error) {
	ss := strings.Split(line, ",")
	if len(ss) == 5 {
		// remove :amd64, i386...
		name = ss[0]
		if i := strings.IndexRune(name, ':'); i >= 0 {
			name = name[:i]
		}
		status = ss[1]
		version = ss[2]
		// remove version. ex: tar (1.27.1-2)
		srcName = strings.Split(ss[3], " ")[0]
		srcVersion = ss[4]
		return
	}

	return "", "", "", "", "", fmt.Errorf("Unknown format: %s", line)
}

func (o *debian) aptGetUpdate() error {
	o.log.Infof("apt-get update...")
	cmd := util.PrependProxyEnv("apt-get update")
	if r := o.exec(cmd, sudo); !r.isSuccess() {
		return fmt.Errorf("Failed to apt-get update: %s", r)
	}
	return nil
}

func (o *debian) scanUnsecurePackages(updatable models.Packages) (models.VulnInfos, error) {
	// Setup changelog cache
	current := cache.Meta{
		Name:   o.getServerInfo().GetServerName(),
		Distro: o.getServerInfo().Distro,
		Packs:  updatable,
	}

	o.log.Debugf("Ensure changelog cache: %s", current.Name)
	meta, err := o.ensureChangelogCache(current)
	if err != nil {
		return nil, err
	}

	// Collect CVE information of upgradable packages
	vulnInfos, err := o.scanVulnInfos(updatable, meta)
	if err != nil {
		return nil, fmt.Errorf("Failed to scan unsecure packages. err: %s", err)
	}

	return vulnInfos, nil
}

func (o *debian) ensureChangelogCache(current cache.Meta) (*cache.Meta, error) {
	// Search from cache
	cached, found, err := cache.DB.GetMeta(current.Name)
	if err != nil {
		return nil, fmt.Errorf(
			"Failed to get meta. Please remove cache.db and then try again. err: %s", err)
	}

	if !found {
		o.log.Debugf("Not found in meta: %s", current.Name)
		err = cache.DB.EnsureBuckets(current)
		if err != nil {
			return nil, fmt.Errorf("Failed to ensure buckets. err: %s", err)
		}
		return &current, nil
	}

	if current.Distro.Family != cached.Distro.Family ||
		current.Distro.Release != cached.Distro.Release {
		o.log.Debugf("Need to refesh meta: %s", current.Name)
		err = cache.DB.EnsureBuckets(current)
		if err != nil {
			return nil, fmt.Errorf("Failed to ensure buckets. err: %s", err)
		}
		return &current, nil

	}

	o.log.Debugf("Reuse meta: %s", current.Name)
	if config.Conf.Debug {
		cache.DB.PrettyPrint(current)
	}
	return &cached, nil
}

func (o *debian) fillCandidateVersion(updatables models.Packages) (err error) {
	names := []string{}
	for name := range updatables {
		names = append(names, name)
	}
	cmd := fmt.Sprintf("LANGUAGE=en_US.UTF-8 apt-cache policy %s", strings.Join(names, " "))
	r := o.exec(cmd, noSudo)
	if !r.isSuccess() {
		return fmt.Errorf("Failed to SSH: %s", r)
	}
	packChangelog := o.splitAptCachePolicy(r.Stdout)
	for k, v := range packChangelog {
		ver, err := o.parseAptCachePolicy(v, k)
		if err != nil {
			return fmt.Errorf("Failed to parse %s", err)
		}
		pack, ok := updatables[k]
		if !ok {
			return fmt.Errorf("Not found: %s", k)
		}
		pack.NewVersion = ver.Candidate
		updatables[k] = pack
	}
	return
}

func (o *debian) getUpdatablePackNames() (packNames []string, err error) {
	cmd := util.PrependProxyEnv("LANGUAGE=en_US.UTF-8 apt-get dist-upgrade --dry-run")
	r := o.exec(cmd, noSudo)
	if r.isSuccess(0, 1) {
		return o.parseAptGetUpgrade(r.Stdout)
	}
	return packNames, fmt.Errorf(
		"Failed to %s. status: %d, stdout: %s, stderr: %s",
		cmd, r.ExitStatus, r.Stdout, r.Stderr)
}

func (o *debian) parseAptGetUpgrade(stdout string) (updatableNames []string, err error) {
	startRe := regexp.MustCompile(`The following packages will be upgraded:`)
	stopRe := regexp.MustCompile(`^(\d+) upgraded.*`)
	startLineFound, stopLineFound := false, false

	lines := strings.Split(stdout, "\n")
	for _, line := range lines {
		if !startLineFound {
			if matche := startRe.MatchString(line); matche {
				startLineFound = true
			}
			continue
		}
		result := stopRe.FindStringSubmatch(line)
		if len(result) == 2 {
			nUpdatable, err := strconv.Atoi(result[1])
			if err != nil {
				return nil, fmt.Errorf(
					"Failed to scan upgradable packages number. line: %s", line)
			}
			if nUpdatable != len(updatableNames) {
				return nil, fmt.Errorf(
					"Failed to scan upgradable packages, expected: %s, detected: %d",
					result[1], len(updatableNames))
			}
			stopLineFound = true
			o.log.Debugf("Found the stop line. line: %s", line)
			break
		}
		updatableNames = append(updatableNames, strings.Fields(line)...)
	}
	if !startLineFound {
		// no upgrades
		return
	}
	if !stopLineFound {
		// There are upgrades, but not found the stop line.
		return nil, fmt.Errorf("Failed to scan upgradable packages")
	}
	return
}

// DetectedCveID has CveID, Confidence and DetectionMethod fields
// LenientMatching will be true if this vulnerability is not detected by accurate version matching.
// see https://github.com/future-architect/vuls/pull/328
type DetectedCveID struct {
	CveID      string
	Confidence models.Confidence
}

func (o *debian) scanVulnInfos(updatablePacks models.Packages, meta *cache.Meta) (models.VulnInfos, error) {
	type response struct {
		pack           *models.Package
		DetectedCveIDs []DetectedCveID
	}
	resChan := make(chan response, len(updatablePacks))
	errChan := make(chan error, len(updatablePacks))
	reqChan := make(chan models.Package, len(updatablePacks))
	defer close(resChan)
	defer close(errChan)
	defer close(reqChan)

	go func() {
		for _, pack := range updatablePacks {
			reqChan <- pack
		}
	}()

	timeout := time.After(30 * 60 * time.Second)
	concurrency := 10
	tasks := util.GenWorkers(concurrency)
	for range updatablePacks {
		tasks <- func() {
			select {
			case pack := <-reqChan:
				func(p models.Package) {
					changelog := o.getChangelogCache(meta, p)
					if 0 < len(changelog) {
						cveIDs, pack := o.getCveIDsFromChangelog(changelog, p.Name, p.Version)
						resChan <- response{pack, cveIDs}
						return
					}

					// if the changelog is not in cache or failed to get from local cache,
					// get the changelog of the package via internet.
					// After that, store it in the cache.
					if cveIDs, pack, err := o.scanPackageCveIDs(p); err != nil {
						errChan <- err
					} else {
						resChan <- response{pack, cveIDs}
					}
				}(pack)
			}
		}
	}

	// { DetectedCveID{} : [package] }
	cvePackages := make(map[DetectedCveID][]string)
	errs := []error{}
	for i := 0; i < len(updatablePacks); i++ {
		select {
		case response := <-resChan:
			if response.pack == nil {
				continue
			}
			o.Packages[response.pack.Name] = *response.pack
			cves := response.DetectedCveIDs
			for _, cve := range cves {
				packNames, ok := cvePackages[cve]
				if ok {
					packNames = append(packNames, response.pack.Name)
				} else {
					packNames = []string{response.pack.Name}
				}
				cvePackages[cve] = packNames
			}
			o.log.Infof("(%d/%d) Scanned %s: %s",
				i+1, len(updatablePacks), response.pack.Name, cves)
		case err := <-errChan:
			errs = append(errs, err)
		case <-timeout:
			errs = append(errs, fmt.Errorf("Timeout scanPackageCveIDs"))
		}
	}
	if 0 < len(errs) {
		return nil, fmt.Errorf("%v", errs)
	}

	var cveIDs []DetectedCveID
	for k := range cvePackages {
		cveIDs = append(cveIDs, k)
	}
	o.log.Debugf("%d Cves are found. cves: %v", len(cveIDs), cveIDs)
	vinfos := models.VulnInfos{}
	for cveID, names := range cvePackages {
		affected := models.PackageStatuses{}
		for _, n := range names {
			affected = append(affected, models.PackageStatus{Name: n})
		}

		vinfos[cveID.CveID] = models.VulnInfo{
			CveID:            cveID.CveID,
			Confidence:       cveID.Confidence,
			AffectedPackages: affected,
		}
	}

	// Update meta package information of changelog cache to the latest one.
	meta.Packs = updatablePacks
	if err := cache.DB.RefreshMeta(*meta); err != nil {
		return nil, err
	}

	return vinfos, nil
}

func (o *debian) getChangelogCache(meta *cache.Meta, pack models.Package) string {
	cachedPack, found := meta.Packs[pack.Name]
	if !found {
		o.log.Debugf("Not found in cache: %s", pack.Name)
		return ""
	}

	if cachedPack.NewVersion != pack.NewVersion {
		o.log.Debugf("Expired: %s, cache: %s, new: %s",
			pack.Name, cachedPack.NewVersion, pack.NewVersion)
		return ""
	}
	changelog, err := cache.DB.GetChangelog(meta.Name, pack.Name)
	if err != nil {
		o.log.Warnf("Failed to get changelog. bucket: %s, key:%s, err: %s",
			meta.Name, pack.Name, err)
		return ""
	}
	if len(changelog) == 0 {
		o.log.Debugf("Empty string: %s", pack.Name)
		return ""
	}

	o.log.Debugf("Hit: %s, %s, cache: %s, new: %s len: %d, %s...",
		meta.Name, pack.Name, cachedPack.NewVersion, pack.NewVersion, len(changelog), util.Truncate(changelog, 30))
	return changelog
}

func (o *debian) scanPackageCveIDs(pack models.Package) ([]DetectedCveID, *models.Package, error) {
	cmd := ""
	switch o.Distro.Family {
	case config.Ubuntu, config.Raspbian:
		cmd = fmt.Sprintf(`PAGER=cat apt-get -q=2 changelog %s`, pack.Name)
	case config.Debian:
		cmd = fmt.Sprintf(`PAGER=cat aptitude -q=2 changelog %s`, pack.Name)
	}
	cmd = util.PrependProxyEnv(cmd)

	r := o.exec(cmd, noSudo)
	if !r.isSuccess() {
		o.log.Warnf("Failed to SSH: %s", r)
		// Ignore this Error.
		return nil, nil, nil
	}

	stdout := strings.Replace(r.Stdout, "\r", "", -1)
	cveIDs, clogFilledPack := o.getCveIDsFromChangelog(stdout, pack.Name, pack.Version)

	if clogFilledPack.Changelog.Method != models.FailedToGetChangelog {
		err := cache.DB.PutChangelog(
			o.getServerInfo().GetServerName(), pack.Name, pack.Changelog.Contents)
		if err != nil {
			return nil, nil, fmt.Errorf("Failed to put changelog into cache")
		}
	}

	// No error will be returned. Only logging.
	return cveIDs, clogFilledPack, nil
}

func (o *debian) getCveIDsFromChangelog(
	changelog, name, ver string) ([]DetectedCveID, *models.Package) {

	if cveIDs, pack, err := o.parseChangelog(
		changelog, name, ver, models.ChangelogExactMatch); err == nil {
		return cveIDs, pack
	}

	var verAfterColon string

	splittedByColon := strings.Split(ver, ":")
	if 1 < len(splittedByColon) {
		verAfterColon = splittedByColon[1]
		if cveIDs, pack, err := o.parseChangelog(
			changelog, name, verAfterColon, models.ChangelogLenientMatch); err == nil {
			return cveIDs, pack
		}
	}

	delim := []string{"+", "~", "build"}
	switch o.Distro.Family {
	case config.Ubuntu:
		delim = append(delim, config.Ubuntu)
	case config.Debian:
	case config.Raspbian:
	}

	for _, d := range delim {
		ss := strings.Split(ver, d)
		if 1 < len(ss) {
			if cveIDs, pack, err := o.parseChangelog(
				changelog, name, ss[0], models.ChangelogLenientMatch); err == nil {
				return cveIDs, pack
			}
		}

		ss = strings.Split(verAfterColon, d)
		if 1 < len(ss) {
			if cveIDs, pack, err := o.parseChangelog(
				changelog, name, ss[0], models.ChangelogLenientMatch); err == nil {
				return cveIDs, pack
			}
		}
	}

	// Only logging the error.
	o.log.Warnf("Failed to find the version in changelog: %s-%s", name, ver)
	o.log.Debugf("Changelog of : %s-%s", name, ver, changelog)

	// If the version is not in changelog, return entire changelog to put into cache
	pack := o.Packages[name]
	pack.Changelog = models.Changelog{
		Contents: changelog,
		Method:   models.FailedToFindVersionInChangelog,
	}

	return []DetectedCveID{}, &pack
}

var cveRe = regexp.MustCompile(`(CVE-\d{4}-\d{4,})`)

// Collect CVE-IDs included in the changelog.
// The version specified in argument(versionOrLater) is used to compare.
func (o *debian) parseChangelog(changelog, name, ver string, confidence models.Confidence) ([]DetectedCveID, *models.Package, error) {
	installedVer, err := version.NewVersion(ver)
	if err != nil {
		return nil, nil, fmt.Errorf("Failed to parse installed version: %s, %s", ver, err)
	}
	buf, cveIDs := []string{}, []string{}
	scanner := bufio.NewScanner(strings.NewReader(changelog))
	found := false
	for scanner.Scan() {
		line := scanner.Text()
		buf = append(buf, line)
		if matches := cveRe.FindAllString(line, -1); 0 < len(matches) {
			for _, m := range matches {
				cveIDs = util.AppendIfMissing(cveIDs, m)
			}
		}

		ss := strings.Fields(line)
		if len(ss) < 2 {
			continue
		}

		if !strings.HasPrefix(ss[1], "(") || !strings.HasSuffix(ss[1], ")") {
			continue
		}
		clogVer, err := version.NewVersion(ss[1][1 : len(ss[1])-1])
		if err != nil {
			continue
		}
		if installedVer.Equal(clogVer) || installedVer.GreaterThan(clogVer) {
			found = true
			break
		}
	}

	if !found {
		pack := o.Packages[name]
		pack.Changelog = models.Changelog{
			Contents: "",
			Method:   models.FailedToFindVersionInChangelog,
		}
		return nil, &pack, fmt.Errorf(
			"Failed to scan CVE IDs. The version is not in changelog. name: %s, version: %s",
			name, ver)
	}

	clog := models.Changelog{
		Contents: strings.Join(buf[0:len(buf)-1], "\n"),
		Method:   confidence.DetectionMethod,
	}
	pack := o.Packages[name]
	pack.Changelog = clog

	cves := []DetectedCveID{}
	for _, id := range cveIDs {
		cves = append(cves, DetectedCveID{id, confidence})
	}

	return cves, &pack, nil
}

func (o *debian) splitAptCachePolicy(stdout string) map[string]string {
	re := regexp.MustCompile(`(?m:^[^ \t]+:\r?\n)`)
	ii := re.FindAllStringIndex(stdout, -1)
	ri := []int{}
	for i := len(ii) - 1; 0 <= i; i-- {
		ri = append(ri, ii[i][0])
	}
	splitted := []string{}
	lasti := len(stdout)
	for _, i := range ri {
		splitted = append(splitted, stdout[i:lasti])
		lasti = i
	}

	packChangelog := map[string]string{}
	for _, r := range splitted {
		packName := r[:strings.Index(r, ":")]
		packChangelog[packName] = r
	}
	return packChangelog
}

type packCandidateVer struct {
	Name      string
	Installed string
	Candidate string
}

// parseAptCachePolicy the stdout of parse pat-get cache policy
func (o *debian) parseAptCachePolicy(stdout, name string) (packCandidateVer, error) {
	ver := packCandidateVer{Name: name}
	lines := strings.Split(stdout, "\n")
	for _, line := range lines {
		fields := strings.Fields(line)
		if len(fields) != 2 {
			continue
		}
		switch fields[0] {
		case "Installed:":
			ver.Installed = fields[1]
		case "Candidate:":
			ver.Candidate = fields[1]
			return ver, nil
		default:
			// nop
		}
	}
	return ver, fmt.Errorf("Unknown Format: %s", stdout)
}

func (o *debian) parseCheckRestart(stdout string) (packs models.Packages) {
	scanner := bufio.NewScanner(strings.NewReader(stdout))
	name := ""
	for scanner.Scan() {
		line := scanner.Text()
		if strings.HasSuffix(line, ":") {
			name = strings.TrimSuffix(line, ":")
			continue
		}
		if strings.HasPrefix(line, "\t") {
			ss := strings.Fields(line)
			if len(ss) != 2 {
				continue
			}
			if pack, ok := o.Packages[name]; ok {
				procs := pack.AffectedProcs
				procs = append(procs, models.AffectedProc{
					PID:      ss[0],
					ProcName: ss[1],
				})
				pack.AffectedProcs = procs
				o.Packages[name] = pack

			}
		}
	}
	return o.Packages
}<|MERGE_RESOLUTION|>--- conflicted
+++ resolved
@@ -164,14 +164,11 @@
 			// https://askubuntu.com/a/742844
 			packNames = append(packNames, "reboot-notifier")
 
-<<<<<<< HEAD
-=======
-		if config.Conf.Deep {
->>>>>>> c0040479
-			// Debian needs aptitude to get changelogs.
-			// Because unable to get changelogs via apt-get changelog on Debian.
-			packNames = append(packNames, "aptitude")
-
+			if config.Conf.Deep {
+				// Debian needs aptitude to get changelogs.
+				// Because unable to get changelogs via apt-get changelog on Debian.
+				packNames = append(packNames, "aptitude")
+			}
 		case config.Ubuntu, config.Raspbian:
 			// No need
 		}

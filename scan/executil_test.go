--- conflicted
+++ resolved
@@ -70,13 +70,8 @@
 		{
 			conf: config.ServerInfo{
 				User:       "root",
-<<<<<<< HEAD
-				Container:  config.Container{ContainerID: "abc"},
-				Containers: &config.Containers{Type: "docker"},
-=======
-				Container:  config.Container{ContainerID: "abc", Name: "def"},
-				Containers: config.Containers{Type: "docker"},
->>>>>>> db43d55b
+				Container:  config.Container{ContainerID: "abc", Name: "def"},
+				Containers: &config.Containers{Type: "docker"},
 			},
 			cmd:      "ls",
 			sudo:     false,
@@ -86,13 +81,8 @@
 		{
 			conf: config.ServerInfo{
 				User:       "root",
-<<<<<<< HEAD
-				Container:  config.Container{ContainerID: "abc"},
-				Containers: &config.Containers{Type: "docker"},
-=======
-				Container:  config.Container{ContainerID: "abc", Name: "def"},
-				Containers: config.Containers{Type: "docker"},
->>>>>>> db43d55b
+				Container:  config.Container{ContainerID: "abc", Name: "def"},
+				Containers: &config.Containers{Type: "docker"},
 			},
 			cmd:      "ls",
 			sudo:     true,
@@ -102,13 +92,8 @@
 		{
 			conf: config.ServerInfo{
 				User:       "non-root",
-<<<<<<< HEAD
-				Container:  config.Container{ContainerID: "abc"},
-				Containers: &config.Containers{Type: "docker"},
-=======
-				Container:  config.Container{ContainerID: "abc", Name: "def"},
-				Containers: config.Containers{Type: "docker"},
->>>>>>> db43d55b
+				Container:  config.Container{ContainerID: "abc", Name: "def"},
+				Containers: &config.Containers{Type: "docker"},
 			},
 			cmd:      "ls",
 			sudo:     false,
@@ -118,13 +103,8 @@
 		{
 			conf: config.ServerInfo{
 				User:       "non-root",
-<<<<<<< HEAD
-				Container:  config.Container{ContainerID: "abc"},
-				Containers: &config.Containers{Type: "docker"},
-=======
-				Container:  config.Container{ContainerID: "abc", Name: "def"},
-				Containers: config.Containers{Type: "docker"},
->>>>>>> db43d55b
+				Container:  config.Container{ContainerID: "abc", Name: "def"},
+				Containers: &config.Containers{Type: "docker"},
 			},
 			cmd:      "ls",
 			sudo:     true,
@@ -134,13 +114,8 @@
 		{
 			conf: config.ServerInfo{
 				User:       "non-root",
-<<<<<<< HEAD
-				Container:  config.Container{ContainerID: "abc"},
-				Containers: &config.Containers{Type: "docker"},
-=======
-				Container:  config.Container{ContainerID: "abc", Name: "def"},
-				Containers: config.Containers{Type: "docker"},
->>>>>>> db43d55b
+				Container:  config.Container{ContainerID: "abc", Name: "def"},
+				Containers: &config.Containers{Type: "docker"},
 			},
 			cmd:      "ls | grep hoge",
 			sudo:     true,
@@ -208,7 +183,7 @@
 			conf: config.ServerInfo{
 				User:       "root",
 				Container:  config.Container{ContainerID: "abc", Name: "def"},
-				Containers: config.Containers{Type: "lxc"},
+				Containers: &config.Containers{Type: "lxc"},
 			},
 			cmd:      "ls",
 			sudo:     false,
@@ -219,7 +194,7 @@
 			conf: config.ServerInfo{
 				User:       "root",
 				Container:  config.Container{ContainerID: "abc", Name: "def"},
-				Containers: config.Containers{Type: "lxc"},
+				Containers: &config.Containers{Type: "lxc"},
 			},
 			cmd:      "ls",
 			sudo:     true,
@@ -230,7 +205,7 @@
 			conf: config.ServerInfo{
 				User:       "non-root",
 				Container:  config.Container{ContainerID: "abc", Name: "def"},
-				Containers: config.Containers{Type: "lxc"},
+				Containers: &config.Containers{Type: "lxc"},
 			},
 			cmd:      "ls",
 			sudo:     false,
@@ -241,7 +216,7 @@
 			conf: config.ServerInfo{
 				User:       "non-root",
 				Container:  config.Container{ContainerID: "abc", Name: "def"},
-				Containers: config.Containers{Type: "lxc"},
+				Containers: &config.Containers{Type: "lxc"},
 			},
 			cmd:      "ls",
 			sudo:     true,
@@ -252,7 +227,7 @@
 			conf: config.ServerInfo{
 				User:       "non-root",
 				Container:  config.Container{ContainerID: "abc", Name: "def"},
-				Containers: config.Containers{Type: "lxc"},
+				Containers: &config.Containers{Type: "lxc"},
 			},
 			cmd:      "ls | grep hoge",
 			sudo:     true,

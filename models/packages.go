/* Vuls - Vulnerability Scanner
Copyright (C) 2016  Future Architect, Inc. Japan.

This program is free software: you can redistribute it and/or modify
it under the terms of the GNU General Public License as published by
the Free Software Foundation, either version 3 of the License, or
(at your option) any later version.

This program is distributed in the hope that it will be useful,
but WITHOUT ANY WARRANTY; without even the implied warranty of
MERCHANTABILITY or FITNESS FOR A PARTICULAR PURPOSE.  See the
GNU General Public License for more details.

You should have received a copy of the GNU General Public License
along with this program.  If not, see <http://www.gnu.org/licenses/>.
*/

package models

import (
	"bytes"
	"fmt"
	"strings"
)

// Packages is Map of Package
// { "package-name": Package }
type Packages map[string]Package

// NewPackages create Packages
func NewPackages(packs ...Package) Packages {
	m := Packages{}
	for _, pack := range packs {
		m[pack.Name] = pack
	}
	return m
}

// MergeNewVersion merges candidate version information to the receiver struct
func (ps Packages) MergeNewVersion(as Packages) {
	for _, a := range as {
		if pack, ok := ps[a.Name]; ok {
			pack.NewVersion = a.NewVersion
			pack.NewRelease = a.NewRelease
			pack.Repository = a.Repository
			ps[a.Name] = pack
		}
	}
}

// Merge returns merged map (immutable)
func (ps Packages) Merge(other Packages) Packages {
	merged := Packages{}
	for k, v := range ps {
		merged[k] = v
	}
	for k, v := range other {
		merged[k] = v
	}
	return merged
}

// FormatUpdatablePacksSummary returns a summary of updatable packages
func (ps Packages) FormatUpdatablePacksSummary() string {
	nUpdatable := 0
	for _, p := range ps {
		if p.NewVersion != "" {
			nUpdatable++
		}
	}
	return fmt.Sprintf("%d updatable packages", nUpdatable)
}

// FindOne search a element
func (ps Packages) FindOne(f func(Package) bool) (string, Package, bool) {
	for key, p := range ps {
		if f(p) {
			return key, p, true
		}
	}
	return "", Package{}, false
}

// Package has installed binary packages.
type Package struct {
	Name          string
	Version       string
	Release       string
	NewVersion    string
	NewRelease    string
	Arch          string
	Repository    string
	Changelog     Changelog
	AffectedProcs []AffectedProc `json:",omitempty"`
}

// FormatVer returns package version-release
func (p Package) FormatVer() string {
	ver := p.Version
	if 0 < len(p.Release) {
		ver = fmt.Sprintf("%s-%s", ver, p.Release)
	}
	return ver
}

// FormatNewVer returns package version-release
func (p Package) FormatNewVer() string {
	ver := p.NewVersion
	if 0 < len(p.NewRelease) {
		ver = fmt.Sprintf("%s-%s", ver, p.NewRelease)
	}
	return ver
}

// FormatVersionFromTo formats installed and new package version
func (p Package) FormatVersionFromTo(notFixedYet bool) string {
	to := p.FormatNewVer()
	if notFixedYet {
		to = "Not Fixed Yet"
	} else if p.NewVersion == "" {
		to = "Unknown"
	}
	return fmt.Sprintf("%s-%s -> %s", p.Name, p.FormatVer(), to)
}

// FormatChangelog formats the changelog
func (p Package) FormatChangelog() string {
	buf := []string{}
	packVer := fmt.Sprintf("%s-%s -> %s",
		p.Name, p.FormatVer(), p.FormatNewVer())
	var delim bytes.Buffer
	for i := 0; i < len(packVer); i++ {
		delim.WriteString("-")
	}

	clog := p.Changelog.Contents
	if lines := strings.Split(clog, "\n"); len(lines) != 0 {
		clog = strings.Join(lines[0:len(lines)-1], "\n")
	}

	switch p.Changelog.Method {
	case FailedToGetChangelog:
		clog = "No changelogs"
	case FailedToFindVersionInChangelog:
		clog = "Failed to parse changelogs. For detials, check yourself"
	}
	buf = append(buf, packVer, delim.String(), clog)
	return strings.Join(buf, "\n")
}

// Changelog has contents of changelog and how to get it.
// Method: models.detectionMethodStr
type Changelog struct {
	Contents string
	Method   DetectionMethod
}

<<<<<<< HEAD
// AffectedProc keep a processes information affected by software update
type AffectedProc struct {
	PID      string
	ProcName string
	CPU      string
	RSS      string
	State    string
	Uptime   string
}
=======
// SrcPackage has installed source package information.
// Debian based Linux has both of package and source information in dpkg.
// OVAL database often includes a source version (Not a binary version),
// so it is also needed to capture source version for OVAL version comparison.
// https://github.com/future-architect/vuls/issues/504
type SrcPackage struct {
	Name        string
	Version     string
	BinaryNames []string
}

// AddBinaryName add the name if not exists
func (s *SrcPackage) AddBinaryName(name string) {
	found := false
	for _, n := range s.BinaryNames {
		if n == name {
			return
		}
	}
	if !found {
		s.BinaryNames = append(s.BinaryNames, name)
	}
}

// SrcPackages is Map of SrcPackage
// { "package-name": SrcPackage }
type SrcPackages map[string]SrcPackage
>>>>>>> 15a0f7ea
<|MERGE_RESOLUTION|>--- conflicted
+++ resolved
@@ -155,7 +155,6 @@
 	Method   DetectionMethod
 }
 
-<<<<<<< HEAD
 // AffectedProc keep a processes information affected by software update
 type AffectedProc struct {
 	PID      string
@@ -165,7 +164,7 @@
 	State    string
 	Uptime   string
 }
-=======
+
 // SrcPackage has installed source package information.
 // Debian based Linux has both of package and source information in dpkg.
 // OVAL database often includes a source version (Not a binary version),
@@ -192,5 +191,4 @@
 
 // SrcPackages is Map of SrcPackage
 // { "package-name": SrcPackage }
-type SrcPackages map[string]SrcPackage
->>>>>>> 15a0f7ea
+type SrcPackages map[string]SrcPackage
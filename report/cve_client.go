/* Vuls - Vulnerability Scanner
Copyright (C) 2016  Future Architect, Inc. Japan.

This program is free software: you can redistribute it and/or modify
it under the terms of the GNU General Public License as published by
the Free Software Foundation, either version 3 of the License, or
(at your option) any later version.

This program is distributed in the hope that it will be useful,
but WITHOUT ANY WARRANTY; without even the implied warranty of
MERCHANTABILITY or FITNESS FOR A PARTICULAR PURPOSE.  See the
GNU General Public License for more details.

You should have received a copy of the GNU General Public License
along with this program.  If not, see <http://www.gnu.org/licenses/>.
*/

package report

import (
	"encoding/json"
	"fmt"
	"net/http"
	"time"

	"github.com/cenkalti/backoff"
	"github.com/parnurzeal/gorequest"

	"github.com/future-architect/vuls/config"
	"github.com/future-architect/vuls/util"
	cvedb "github.com/kotakanbe/go-cve-dictionary/db"
	cve "github.com/kotakanbe/go-cve-dictionary/models"
)

// CveClient is api client of CVE disctionary service.
var CveClient cvedictClient

type cvedictClient struct {
	//  httpProxy string
	baseURL string
}

func (api *cvedictClient) initialize() {
	api.baseURL = config.Conf.CveDBURL
}

func (api cvedictClient) CheckHealth() error {
	if !api.isFetchViaHTTP() {
		util.Log.Debugf("get cve-dictionary from %s", config.Conf.CveDBType)
		return nil
	}

	api.initialize()
	url := fmt.Sprintf("%s/health", api.baseURL)
	var errs []error
	var resp *http.Response
	resp, _, errs = gorequest.New().SetDebug(config.Conf.Debug).Get(url).End()
	//  resp, _, errs = gorequest.New().Proxy(api.httpProxy).Get(url).End()
	if 0 < len(errs) || resp == nil || resp.StatusCode != 200 {
		return fmt.Errorf("Failed to request to CVE server. url: %s, errs: %v",
			url, errs)
	}
	return nil
}

type response struct {
	Key       string
	CveDetail cve.CveDetail
}

func (api cvedictClient) FetchCveDetails(driver cvedb.DB, cveIDs []string) (cveDetails []*cve.CveDetail, err error) {
	if !api.isFetchViaHTTP() {
		for _, cveID := range cveIDs {
			cveDetail := driver.Get(cveID)
			if len(cveDetail.CveID) == 0 {
				cveDetails = append(cveDetails, &cve.CveDetail{
					CveID: cveID,
				})
			} else {
				cveDetails = append(cveDetails, cveDetail)
			}
		}
		return
	}

	api.baseURL = config.Conf.CveDBURL
	reqChan := make(chan string, len(cveIDs))
	resChan := make(chan response, len(cveIDs))
	errChan := make(chan error, len(cveIDs))
	defer close(reqChan)
	defer close(resChan)
	defer close(errChan)

	go func() {
		for _, cveID := range cveIDs {
			reqChan <- cveID
		}
	}()

	concurrency := 10
	tasks := util.GenWorkers(concurrency)
	for range cveIDs {
		tasks <- func() {
			select {
			case cveID := <-reqChan:
				url, err := util.URLPathJoin(api.baseURL, "cves", cveID)
				if err != nil {
					errChan <- err
				} else {
					util.Log.Debugf("HTTP Request to %s", url)
					api.httpGet(cveID, url, resChan, errChan)
				}
			}
		}
	}

	timeout := time.After(2 * 60 * time.Second)
	var errs []error
	for range cveIDs {
		select {
		case res := <-resChan:
			if len(res.CveDetail.CveID) == 0 {
				cveDetails = append(cveDetails, &cve.CveDetail{
					CveID: res.Key,
				})
			} else {
				cveDetails = append(cveDetails, &res.CveDetail)
			}
		case err := <-errChan:
			errs = append(errs, err)
		case <-timeout:
			return []*cve.CveDetail{}, fmt.Errorf("Timeout Fetching CVE")
		}
	}
	if len(errs) != 0 {
		return []*cve.CveDetail{},
			fmt.Errorf("Failed to fetch CVE. err: %v", errs)
	}
	return
}

<<<<<<< HEAD
=======
func (api cvedictClient) FetchCveDetailsFromCveDB(cveIDs []string) (cveDetails []*cve.CveDetail, err error) {
	util.Log.Debugf("open cve-dictionary db (%s)", config.Conf.CveDBType)
	cveconfig.Conf.DBType = config.Conf.CveDBType
	if config.Conf.CveDBType == "sqlite3" {
		cveconfig.Conf.DBPath = config.Conf.CveDBPath
	} else {
		cveconfig.Conf.DBPath = config.Conf.CveDBURL
	}
	cveconfig.Conf.DebugSQL = config.Conf.DebugSQL

	var driver cvedb.DB
	if driver, err = cvedb.NewDB(cveconfig.Conf.DBType, cveconfig.Conf.DBPath, cveconfig.Conf.DebugSQL); err != nil {
		log.Error(err)
		return []*cve.CveDetail{}, fmt.Errorf("Failed to New DB. err: %s", err)
	}

	for _, cveID := range cveIDs {
		cveDetail := driver.Get(cveID)
		if len(cveDetail.CveID) == 0 {
			cveDetails = append(cveDetails, &cve.CveDetail{
				CveID: cveID,
			})
		} else {
			cveDetails = append(cveDetails, cveDetail)
		}
	}
	return
}

>>>>>>> 76a9c37e
func (api cvedictClient) httpGet(key, url string, resChan chan<- response, errChan chan<- error) {
	var body string
	var errs []error
	var resp *http.Response
	f := func() (err error) {
		//  resp, body, errs = gorequest.New().SetDebug(config.Conf.Debug).Get(url).End()
		resp, body, errs = gorequest.New().Get(url).End()
		if 0 < len(errs) || resp == nil || resp.StatusCode != 200 {
			return fmt.Errorf("HTTP GET error: %v, url: %s, resp: %v",
				errs, url, resp)
		}
		return nil
	}
	notify := func(err error, t time.Duration) {
		util.Log.Warnf("Failed to HTTP GET. retrying in %s seconds. err: %s",
			t, err)
	}
	err := backoff.RetryNotify(f, backoff.NewExponentialBackOff(), notify)
	if err != nil {
		errChan <- fmt.Errorf("HTTP Error %s", err)
		return
	}
	cveDetail := cve.CveDetail{}
	if err := json.Unmarshal([]byte(body), &cveDetail); err != nil {
		errChan <- fmt.Errorf("Failed to Unmarshall. body: %s, err: %s",
			body, err)
		return
	}
	resChan <- response{
		key,
		cveDetail,
	}
}

type responseGetCveDetailByCpeName struct {
	CpeName    string
	CveDetails []cve.CveDetail
}

func (api cvedictClient) isFetchViaHTTP() bool {
	// Default value of CveDBType is sqlite3
	if config.Conf.CveDBURL != "" && config.Conf.CveDBType == "sqlite3" {
		return true
	}
	return false
}

func (api cvedictClient) FetchCveDetailsByCpeName(driver cvedb.DB, cpeName string) ([]*cve.CveDetail, error) {
	if api.isFetchViaHTTP() {
		api.baseURL = config.Conf.CveDBURL
		url, err := util.URLPathJoin(api.baseURL, "cpes")
		if err != nil {
			return []*cve.CveDetail{}, err
		}

		query := map[string]string{"name": cpeName}
		util.Log.Debugf("HTTP Request to %s, query: %#v", url, query)
		return api.httpPost(cpeName, url, query)
	}
	return driver.GetByCpeName(cpeName), nil
}

func (api cvedictClient) httpPost(key, url string, query map[string]string) ([]*cve.CveDetail, error) {
	var body string
	var errs []error
	var resp *http.Response
	f := func() (err error) {
		//  req := gorequest.New().SetDebug(config.Conf.Debug).Post(url)
		req := gorequest.New().Post(url)
		for key := range query {
			req = req.Send(fmt.Sprintf("%s=%s", key, query[key])).Type("json")
		}
		resp, body, errs = req.End()
		if 0 < len(errs) || resp == nil || resp.StatusCode != 200 {
			return fmt.Errorf("HTTP POST error: %v, url: %s, resp: %v", errs, url, resp)
		}
		return nil
	}
	notify := func(err error, t time.Duration) {
		util.Log.Warnf("Failed to HTTP POST. retrying in %s seconds. err: %s", t, err)
	}
	err := backoff.RetryNotify(f, backoff.NewExponentialBackOff(), notify)
	if err != nil {
		return []*cve.CveDetail{}, fmt.Errorf("HTTP Error %s", err)
	}

	cveDetails := []*cve.CveDetail{}
	if err := json.Unmarshal([]byte(body), &cveDetails); err != nil {
		return []*cve.CveDetail{},
			fmt.Errorf("Failed to Unmarshall. body: %s, err: %s", body, err)
	}
	return cveDetails, nil
<<<<<<< HEAD
=======
}

func (api cvedictClient) FetchCveDetailsByCpeNameFromDB(cpeName string) (cveDetails []*cve.CveDetail, err error) {
	util.Log.Debugf("open cve-dictionary db (%s)", config.Conf.CveDBType)
	cveconfig.Conf.DBType = config.Conf.CveDBType
	if config.Conf.CveDBType == "sqlite3" {
		cveconfig.Conf.DBPath = config.Conf.CveDBPath
	} else {
		cveconfig.Conf.DBPath = config.Conf.CveDBURL
	}
	cveconfig.Conf.DebugSQL = config.Conf.DebugSQL

	var driver cvedb.DB
	if driver, err = cvedb.NewDB(cveconfig.Conf.DBType, cveconfig.Conf.DBPath, cveconfig.Conf.DebugSQL); err != nil {
		log.Error(err)
		return []*cve.CveDetail{}, fmt.Errorf("Failed to New DB. err: %s", err)
	}

	util.Log.Debugf("Opening DB (%s).", driver.Name())
	return driver.GetByCpeName(cpeName), nil
>>>>>>> 76a9c37e
}<|MERGE_RESOLUTION|>--- conflicted
+++ resolved
@@ -139,38 +139,6 @@
 	return
 }
 
-<<<<<<< HEAD
-=======
-func (api cvedictClient) FetchCveDetailsFromCveDB(cveIDs []string) (cveDetails []*cve.CveDetail, err error) {
-	util.Log.Debugf("open cve-dictionary db (%s)", config.Conf.CveDBType)
-	cveconfig.Conf.DBType = config.Conf.CveDBType
-	if config.Conf.CveDBType == "sqlite3" {
-		cveconfig.Conf.DBPath = config.Conf.CveDBPath
-	} else {
-		cveconfig.Conf.DBPath = config.Conf.CveDBURL
-	}
-	cveconfig.Conf.DebugSQL = config.Conf.DebugSQL
-
-	var driver cvedb.DB
-	if driver, err = cvedb.NewDB(cveconfig.Conf.DBType, cveconfig.Conf.DBPath, cveconfig.Conf.DebugSQL); err != nil {
-		log.Error(err)
-		return []*cve.CveDetail{}, fmt.Errorf("Failed to New DB. err: %s", err)
-	}
-
-	for _, cveID := range cveIDs {
-		cveDetail := driver.Get(cveID)
-		if len(cveDetail.CveID) == 0 {
-			cveDetails = append(cveDetails, &cve.CveDetail{
-				CveID: cveID,
-			})
-		} else {
-			cveDetails = append(cveDetails, cveDetail)
-		}
-	}
-	return
-}
-
->>>>>>> 76a9c37e
 func (api cvedictClient) httpGet(key, url string, resChan chan<- response, errChan chan<- error) {
 	var body string
 	var errs []error
@@ -205,11 +173,6 @@
 	}
 }
 
-type responseGetCveDetailByCpeName struct {
-	CpeName    string
-	CveDetails []cve.CveDetail
-}
-
 func (api cvedictClient) isFetchViaHTTP() bool {
 	// Default value of CveDBType is sqlite3
 	if config.Conf.CveDBURL != "" && config.Conf.CveDBType == "sqlite3" {
@@ -263,27 +226,4 @@
 			fmt.Errorf("Failed to Unmarshall. body: %s, err: %s", body, err)
 	}
 	return cveDetails, nil
-<<<<<<< HEAD
-=======
-}
-
-func (api cvedictClient) FetchCveDetailsByCpeNameFromDB(cpeName string) (cveDetails []*cve.CveDetail, err error) {
-	util.Log.Debugf("open cve-dictionary db (%s)", config.Conf.CveDBType)
-	cveconfig.Conf.DBType = config.Conf.CveDBType
-	if config.Conf.CveDBType == "sqlite3" {
-		cveconfig.Conf.DBPath = config.Conf.CveDBPath
-	} else {
-		cveconfig.Conf.DBPath = config.Conf.CveDBURL
-	}
-	cveconfig.Conf.DebugSQL = config.Conf.DebugSQL
-
-	var driver cvedb.DB
-	if driver, err = cvedb.NewDB(cveconfig.Conf.DBType, cveconfig.Conf.DBPath, cveconfig.Conf.DebugSQL); err != nil {
-		log.Error(err)
-		return []*cve.CveDetail{}, fmt.Errorf("Failed to New DB. err: %s", err)
-	}
-
-	util.Log.Debugf("Opening DB (%s).", driver.Name())
-	return driver.GetByCpeName(cpeName), nil
->>>>>>> 76a9c37e
 }
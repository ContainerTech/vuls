--- conflicted
+++ resolved
@@ -76,16 +76,7 @@
 		kvPairs = append(kvPairs, fmt.Sprintf(`packages="%s"`, pkgs))
 
 		kvPairs = append(kvPairs, fmt.Sprintf(`cve_id="%s"`, cveID))
-<<<<<<< HEAD
 		for _, cvss := range vinfo.Cvss2Scores(result.Family) {
-			if cvss.Type != models.NvdXML {
-				continue
-			}
-			kvPairs = append(kvPairs, fmt.Sprintf(`severity="%s"`, cvss.Value.Severity))
-			kvPairs = append(kvPairs, fmt.Sprintf(`cvss_score_v2="%.2f"`, cvss.Value.Score))
-			kvPairs = append(kvPairs, fmt.Sprintf(`cvss_vector_v2="%s"`, cvss.Value.Vector))
-=======
-		for _, cvss := range vinfo.Cvss2Scores() {
 			kvPairs = append(kvPairs, fmt.Sprintf(`cvss_score_%s_v2="%.2f"`, cvss.Type, cvss.Value.Score))
 			kvPairs = append(kvPairs, fmt.Sprintf(`cvss_vector_%s_v2="%s"`, cvss.Type, cvss.Value.Vector))
 		}
@@ -93,7 +84,6 @@
 		for _, cvss := range vinfo.Cvss3Scores() {
 			kvPairs = append(kvPairs, fmt.Sprintf(`cvss_score_%s_v3="%.2f"`, cvss.Type, cvss.Value.Score))
 			kvPairs = append(kvPairs, fmt.Sprintf(`cvss_vector_%s_v3="%s"`, cvss.Type, cvss.Value.Vector))
->>>>>>> 3144faae
 		}
 
 		if content, ok := vinfo.CveContents[models.NvdXML]; ok {

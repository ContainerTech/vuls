/* Vuls - Vulnerability Scanner
Copyright (C) 2016  Future Architect, Inc. Japan.

This program is free software: you can redistribute it and/or modify
it under the terms of the GNU General Public License as published by
the Free Software Foundation, either version 3 of the License, or
(at your option) any later version.

This program is distributed in the hope that it will be useful,
but WITHOUT ANY WARRANTY; without even the implied warranty of
MERCHANTABILITY or FITNESS FOR A PARTICULAR PURPOSE.  See the
GNU General Public License for more details.

You should have received a copy of the GNU General Public License
along with this program.  If not, see <http://www.gnu.org/licenses/>.
*/

package report

import (
	"bytes"
	"fmt"
	"io/ioutil"
	"os"
	"reflect"
	"regexp"
	"sort"
	"strings"
	"time"

	"github.com/BurntSushi/toml"
	c "github.com/future-architect/vuls/config"
	"github.com/future-architect/vuls/models"
	"github.com/future-architect/vuls/oval"
	"github.com/future-architect/vuls/util"
	"github.com/hashicorp/uuid"
	cvedb "github.com/kotakanbe/go-cve-dictionary/db"
	ovaldb "github.com/kotakanbe/goval-dictionary/db"
)

const (
	vulsOpenTag  = "<vulsreport>"
	vulsCloseTag = "</vulsreport>"
)

// FillCveInfos fills CVE Detailed Information
<<<<<<< HEAD
func FillCveInfos(dbclient DBClient, rs []models.ScanResult, dir string) ([]models.ScanResult, error) {
	var filled []models.ScanResult
=======
func FillCveInfos(rs []models.ScanResult, dir string) ([]models.ScanResult, error) {
	var filledResults []models.ScanResult
>>>>>>> 092a19bd
	reportedAt := time.Now()
	hostname, _ := os.Hostname()
	for _, r := range rs {
		if c.Conf.RefreshCve || needToRefreshCve(r) {
			cpeNames := c.Conf.Servers[r.ServerName].CpeNames
			if err := FillCveInfo(dbclient, &r, cpeNames); err != nil {
				return nil, err
			}
			r.Lang = c.Conf.Lang
			r.ReportedAt = reportedAt
			r.ReportedVersion = c.Version
			r.ReportedRevision = c.Revision
			r.ReportedBy = hostname
			r.Config.Report = c.Conf
			r.Config.Report.Servers = map[string]c.ServerInfo{
				r.ServerName: c.Conf.Servers[r.ServerName],
			}
			if err := overwriteJSONFile(dir, r); err != nil {
				return nil, fmt.Errorf("Failed to write JSON: %s", err)
			}
			filledResults = append(filledResults, r)
		} else {
			util.Log.Debugf("No need to refresh")
			filledResults = append(filledResults, r)
		}
	}

	if c.Conf.Diff {
		prevs, err := loadPrevious(filledResults)
		if err != nil {
			return nil, err
		}

		diff, err := diff(filledResults, prevs)
		if err != nil {
			return nil, err
		}
		filledResults = []models.ScanResult{}
		for _, r := range diff {
			if err := fillCveDetail(dbclient.CveDB, &r); err != nil {
				return nil, err
			}
			filledResults = append(filledResults, r)
		}
	}

	filtered := []models.ScanResult{}
	for _, r := range filledResults {
		r = r.FilterByCvssOver(c.Conf.CvssScoreOver)
		r = r.FilterIgnoreCves(c.Conf.Servers[r.ServerName].IgnoreCves)
		r = r.FilterUnfixed()
		if c.Conf.IgnoreUnscoredCves {
			r.ScannedCves = r.ScannedCves.FindScoredVulns()
		}
		filtered = append(filtered, r)
	}
	return filtered, nil
}

// FillCveInfo fill scanResult with cve info.
func FillCveInfo(dbclient DBClient, r *models.ScanResult, cpeNames []string) error {
	util.Log.Debugf("need to refresh")

	util.Log.Infof("Fill CVE detailed information with OVAL")
	if err := FillWithOval(dbclient.OvalDB, r); err != nil {
		return fmt.Errorf("Failed to fill OVAL information: %s", err)
	}

	util.Log.Infof("Fill CVE detailed information with CVE-DB")
	if err := fillWithCveDB(dbclient.CveDB, r, cpeNames); err != nil {
		return fmt.Errorf("Failed to fill CVE information: %s", err)
	}

	for cveID := range r.ScannedCves {
		vinfo := r.ScannedCves[cveID]
		r.ScannedCves[cveID] = *vinfo.NilToEmpty()
	}
	return nil
}

// fillCveDetail fetches NVD, JVN from CVE Database, and then set to fields.
func fillCveDetail(driver cvedb.DB, r *models.ScanResult) error {
	var cveIDs []string
	for _, v := range r.ScannedCves {
		cveIDs = append(cveIDs, v.CveID)
	}

	ds, err := CveClient.FetchCveDetails(driver, cveIDs)
	if err != nil {
		return err
	}
	for _, d := range ds {
		nvd := models.ConvertNvdToModel(d.CveID, d.Nvd)
		jvn := models.ConvertJvnToModel(d.CveID, d.Jvn)
		for cveID, vinfo := range r.ScannedCves {
			if vinfo.CveID == d.CveID {
				if vinfo.CveContents == nil {
					vinfo.CveContents = models.CveContents{}
				}
				for _, con := range []models.CveContent{*nvd, *jvn} {
					if !con.Empty() {
						vinfo.CveContents[con.Type] = con
					}
				}
				r.ScannedCves[cveID] = vinfo
				break
			}
		}
	}
	return nil
}

func fillWithCveDB(driver cvedb.DB, r *models.ScanResult, cpeNames []string) error {
	if err := fillVulnByCpeNames(driver, r.ScannedCves, cpeNames); err != nil {
		return err
	}
	if err := fillCveDetail(driver, r); err != nil {
		return err
	}
	return nil
}

// FillWithOval fetches OVAL database, and then set to fields.
func FillWithOval(driver ovaldb.DB, r *models.ScanResult) (err error) {
	var ovalClient oval.Client
	var ovalFamily string

	// TODO
	switch r.Family {
	case c.Debian:
		ovalClient = oval.NewDebian()
		ovalFamily = c.Debian
	case c.Ubuntu:
		ovalClient = oval.NewUbuntu()
		ovalFamily = c.Ubuntu
	case c.RedHat:
		ovalClient = oval.NewRedhat()
		ovalFamily = c.RedHat
	case c.CentOS:
		ovalClient = oval.NewCentOS()
		//use RedHat's OVAL
		ovalFamily = c.RedHat
	case c.Oracle:
		ovalClient = oval.NewOracle()
		ovalFamily = c.Oracle
	case c.SUSEEnterpriseServer:
		// TODO other suse family
		ovalClient = oval.NewSUSE()
		ovalFamily = c.SUSEEnterpriseServer
	case c.Alpine:
		ovalClient = oval.NewAlpine()
		ovalFamily = c.Alpine
	case c.Amazon, c.Raspbian, c.FreeBSD, c.Windows:
		return nil
	case c.ServerTypePseudo:
		return nil
	default:
		if r.Family == "" {
			return fmt.Errorf("Probably an error occurred during scanning. Check the error message")
		}
		return fmt.Errorf("OVAL for %s is not implemented yet", r.Family)
	}
	if err = driver.NewOvalDB(ovalFamily); err != nil {
		return fmt.Errorf("Failed to New Oval DB. err: %s", err)
	}

	util.Log.Debugf("Check whether oval is already fetched: %s %s",
		ovalFamily, r.Release)
	ok, err := ovalClient.CheckIfOvalFetched(driver, ovalFamily, r.Release)
	if err != nil {
		return err
	}
	if !ok {
		util.Log.Warnf("OVAL entries of %s %s are not found. It's recommended to use OVAL to improve scanning accuracy. For details, see https://github.com/kotakanbe/goval-dictionary#usage , Then report with --ovaldb-path or --ovaldb-url flag", ovalFamily, r.Release)
		return nil
	}

	_, err = ovalClient.CheckIfOvalFresh(driver, ovalFamily, r.Release)
	if err != nil {
		return err
	}

	if err := ovalClient.FillWithOval(driver, r); err != nil {
		return err
	}
	return nil
}

func fillVulnByCpeNames(driver cvedb.DB, scannedVulns models.VulnInfos, cpeNames []string) error {
	for _, name := range cpeNames {
		details, err := CveClient.FetchCveDetailsByCpeName(driver, name)
		if err != nil {
			return err
		}
		for _, detail := range details {
			if val, ok := scannedVulns[detail.CveID]; ok {
				names := val.CpeNames
				names = util.AppendIfMissing(names, name)
				val.CpeNames = names
				val.Confidence = models.CpeNameMatch
				scannedVulns[detail.CveID] = val
			} else {
				v := models.VulnInfo{
					CveID:      detail.CveID,
					CpeNames:   []string{name},
					Confidence: models.CpeNameMatch,
				}
				scannedVulns[detail.CveID] = v
			}
		}
	}
	return nil
}

const reUUID = "[\\da-f]{8}-[\\da-f]{4}-[\\da-f]{4}-[\\da-f]{4}-[\\da-f]{12}"

// EnsureUUIDs generate a new UUID of the scan target server if UUID is not assigned yet.
// And then set the generated UUID to config.toml and scan results.
func EnsureUUIDs(configPath string, results models.ScanResults) error {

	// Sort Host->Container
	sort.Slice(results, func(i, j int) bool {
		if results[i].ServerName == results[j].ServerName {
			return results[i].Container.ContainerID < results[j].Container.ContainerID
		}
		return results[i].ServerName < results[j].ServerName
	})

	for i, r := range results {
		server := c.Conf.Servers[r.ServerName]
		if server.UUIDs == nil {
			server.UUIDs = map[string]string{}
		}

		name := ""
		if r.IsContainer() {
			name = fmt.Sprintf("%s@%s", r.Container.Name, r.ServerName)

			// Scanning with the -containers-only flag at scan time, the UUID of Container Host may not be generated,
			// so check it. Otherwise create a UUID of the Container Host and set it.
			serverUUID := ""
			if id, ok := server.UUIDs[r.ServerName]; !ok {
				serverUUID = uuid.GenerateUUID()
			} else {
				matched, err := regexp.MatchString(reUUID, id)
				if !matched || err != nil {
					serverUUID = uuid.GenerateUUID()
				}
			}
			if serverUUID != "" {
				server.UUIDs[r.ServerName] = serverUUID
			}
		} else {
			name = r.ServerName
		}

		if id, ok := server.UUIDs[name]; ok {
			matched, err := regexp.MatchString(reUUID, id)
			if !matched || err != nil {
				util.Log.Warnf("UUID is invalid. Re-generate UUID %s: %s", id, err)
			} else {
				if r.IsContainer() {
					results[i].Container.UUID = id
					results[i].ServerUUID = server.UUIDs[r.ServerName]
				} else {
					results[i].ServerUUID = id
				}
				// continue if the UUID has already assigned and valid
				continue
			}
		}

		// Generate a new UUID and set to config and scan result
		id := uuid.GenerateUUID()
		server.UUIDs[name] = id
		server = cleanForTOMLEncoding(server, c.Conf.Default)
		c.Conf.Servers[r.ServerName] = server

		if r.IsContainer() {
			results[i].Container.UUID = id
			results[i].ServerUUID = server.UUIDs[r.ServerName]
		} else {
			results[i].ServerUUID = id
		}
	}

	for name, server := range c.Conf.Servers {
		server = cleanForTOMLEncoding(server, c.Conf.Default)
		c.Conf.Servers[name] = server
	}

	email := &c.Conf.EMail
	if email.SMTPAddr == "" {
		email = nil
	}

	slack := &c.Conf.Slack
	if slack.HookURL == "" {
		slack = nil
	}

	c := struct {
		Email   *c.SMTPConf             `toml:"email"`
		Slack   *c.SlackConf            `toml:"slack"`
		Default c.ServerInfo            `toml:"default"`
		Servers map[string]c.ServerInfo `toml:"servers"`
	}{
		Email:   email,
		Slack:   slack,
		Default: c.Conf.Default,
		Servers: c.Conf.Servers,
	}

	// rename the current config.toml to config.toml.bak
	info, err := os.Lstat(configPath)
	if err != nil {
		return fmt.Errorf("Failed to lstat %s: %s", configPath, err)
	}
	realPath := configPath
	if info.Mode()&os.ModeSymlink == os.ModeSymlink {
		if realPath, err = os.Readlink(configPath); err != nil {
			return fmt.Errorf("Failed to Read link %s: %s", configPath, err)
		}
	}
	if err := os.Rename(realPath, realPath+".bak"); err != nil {
		return fmt.Errorf("Failed to rename %s: %s", configPath, err)
	}

	var buf bytes.Buffer
	if err := toml.NewEncoder(&buf).Encode(c); err != nil {
		return fmt.Errorf("Failed to encode to toml: %s", err)
	}
	str := strings.Replace(buf.String(), "\n  [", "\n\n  [", -1)
	str = fmt.Sprintf("%s\n\n%s",
		"# See REAME for details: https://github.com/future-architect/vuls#example",
		str)

	if err := ioutil.WriteFile(realPath, []byte(str), 0600); err != nil {
		return err
	}

	return nil
}

func cleanForTOMLEncoding(server c.ServerInfo, def c.ServerInfo) c.ServerInfo {
	if reflect.DeepEqual(server.Optional, def.Optional) {
		server.Optional = nil
	}

	if def.User == server.User {
		server.User = ""
	}

	if def.Host == server.Host {
		server.Host = ""
	}

	if def.Port == server.Port {
		server.Port = ""
	}

	if def.KeyPath == server.KeyPath {
		server.KeyPath = ""
	}

	if reflect.DeepEqual(server.CpeNames, def.CpeNames) {
		server.CpeNames = nil
	}

	if def.DependencyCheckXMLPath == server.DependencyCheckXMLPath {
		server.DependencyCheckXMLPath = ""
	}

	if reflect.DeepEqual(server.IgnoreCves, def.IgnoreCves) {
		server.IgnoreCves = nil
	}

	if reflect.DeepEqual(server.Enablerepo, def.Enablerepo) {
		server.Enablerepo = nil
	}

	for k, v := range def.Optional {
		if vv, ok := server.Optional[k]; ok && v == vv {
			delete(server.Optional, k)
		}
	}

	return server
}<|MERGE_RESOLUTION|>--- conflicted
+++ resolved
@@ -44,13 +44,8 @@
 )
 
 // FillCveInfos fills CVE Detailed Information
-<<<<<<< HEAD
 func FillCveInfos(dbclient DBClient, rs []models.ScanResult, dir string) ([]models.ScanResult, error) {
-	var filled []models.ScanResult
-=======
-func FillCveInfos(rs []models.ScanResult, dir string) ([]models.ScanResult, error) {
 	var filledResults []models.ScanResult
->>>>>>> 092a19bd
 	reportedAt := time.Now()
 	hostname, _ := os.Hostname()
 	for _, r := range rs {

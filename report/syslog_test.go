package report

import (
	"sort"
	"testing"
	"time"

	"github.com/future-architect/vuls/models"
)

func TestSyslogWriterEncodeSyslog(t *testing.T) {
	var tests = []struct {
		result           models.ScanResult
		expectedMessages []string
	}{
		{
			result: models.ScanResult{
				ScannedAt:  time.Date(2018, 6, 13, 16, 10, 0, 0, time.UTC),
				ServerName: "teste01",
				Family:     "ubuntu",
				Release:    "16.04",
				IPv4Addrs:  []string{"192.168.0.1", "10.0.2.15"},
				ScannedCves: models.VulnInfos{
					"CVE-2017-0001": models.VulnInfo{
						AffectedPackages: models.PackageStatuses{
							models.PackageStatus{Name: "pkg1"},
							models.PackageStatus{Name: "pkg2"},
						},
					},
					"CVE-2017-0002": models.VulnInfo{
						AffectedPackages: models.PackageStatuses{
							models.PackageStatus{Name: "pkg3"},
							models.PackageStatus{Name: "pkg4"},
						},
						CveContents: models.CveContents{
							models.NvdXML: models.CveContent{
								Cvss2Score:    5.0,
								Cvss2Vector:   "AV:L/AC:L/Au:N/C:N/I:N/A:C",
								Cvss2Severity: "MEDIUM",
								CweIDs:        []string{"CWE-20"},
							},
						},
					},
				},
			},
			expectedMessages: []string{
				`scanned_at="2018-06-13 16:10:00 +0000 UTC" server_name="teste01" os_family="ubuntu" os_release="16.04" ipv4_addr="192.168.0.1,10.0.2.15" ipv6_addr="" packages="pkg1,pkg2" cve_id="CVE-2017-0001"`,
				`scanned_at="2018-06-13 16:10:00 +0000 UTC" server_name="teste01" os_family="ubuntu" os_release="16.04" ipv4_addr="192.168.0.1,10.0.2.15" ipv6_addr="" packages="pkg3,pkg4" cve_id="CVE-2017-0002" severity="MEDIUM" cvss_score_v2="5.00" cvss_vector_v2="AV:L/AC:L/Au:N/C:N/I:N/A:C" cwe_ids="CWE-20"`,
			},
		},
		{
			result: models.ScanResult{
				ScannedAt:  time.Date(2018, 6, 13, 17, 10, 0, 0, time.UTC),
				ServerName: "teste02",
				Family:     "centos",
				Release:    "6",
				IPv6Addrs:  []string{"2001:0DB8::1"},
				ScannedCves: models.VulnInfos{
					"CVE-2017-0003": models.VulnInfo{
						AffectedPackages: models.PackageStatuses{
							models.PackageStatus{Name: "pkg5"},
						},
						CveContents: models.CveContents{
							models.RedHat: models.CveContent{
								Cvss3Score:  5.0,
								Cvss3Vector: "AV:L/AC:L/Au:N/C:N/I:N/A:C",
<<<<<<< HEAD
								CweIDs:      []string{"CWE-284"},
=======
								CweID:       "CWE-284",
								Title:       "RHSA-2017:0001: pkg5 security update (Important)",
>>>>>>> f8ca9244
							},
						},
					},
				},
			},
			expectedMessages: []string{
				`scanned_at="2018-06-13 17:10:00 +0000 UTC" server_name="teste02" os_family="centos" os_release="6" ipv4_addr="" ipv6_addr="2001:0DB8::1" packages="pkg5" cve_id="CVE-2017-0003" title="RHSA-2017:0001: pkg5 security update (Important)"`,
			},
		},
		{
			result: models.ScanResult{
				ScannedAt:   time.Date(2018, 6, 13, 12, 10, 0, 0, time.UTC),
				ServerName:  "teste03",
				Family:      "centos",
				Release:     "7",
				IPv6Addrs:   []string{"2001:0DB8::1"},
				ScannedCves: models.VulnInfos{},
			},
			expectedMessages: []string{
				`scanned_at="2018-06-13 12:10:00 +0000 UTC" server_name="teste03" os_family="centos" os_release="7" ipv4_addr="" ipv6_addr="2001:0DB8::1" message="No CVE-IDs are found"`,
			},
		},
	}

	for i, tt := range tests {
		messages := SyslogWriter{}.encodeSyslog(tt.result)
		if len(messages) != len(tt.expectedMessages) {
			t.Fatalf("test: %d, Message Length: expected %d, actual: %d",
				i, len(tt.expectedMessages), len(messages))
		}

		sort.Slice(messages, func(i, j int) bool {
			return messages[i] < messages[j]
		})

		for j, m := range messages {
			e := tt.expectedMessages[j]
			if e != m {
				t.Errorf("test: %d, Messsage %d: \nexpected %s \nactual   %s", i, j, e, m)
			}
		}
	}
}<|MERGE_RESOLUTION|>--- conflicted
+++ resolved
@@ -64,12 +64,8 @@
 							models.RedHat: models.CveContent{
 								Cvss3Score:  5.0,
 								Cvss3Vector: "AV:L/AC:L/Au:N/C:N/I:N/A:C",
-<<<<<<< HEAD
 								CweIDs:      []string{"CWE-284"},
-=======
-								CweID:       "CWE-284",
 								Title:       "RHSA-2017:0001: pkg5 security update (Important)",
->>>>>>> f8ca9244
 							},
 						},
 					},

/* Vuls - Vulnerability Scanner
Copyright (C) 2016  Future Architect, Inc. Japan.

This program is free software: you can redistribute it and/or modify
it under the terms of the GNU General Public License as published by
the Free Software Foundation, either version 3 of the License, or
(at your option) any later version.

This program is distributed in the hope that it will be useful,
but WITHOUT ANY WARRANTY; without even the implied warranty of
MERCHANTABILITY or FITNESS FOR A PARTICULAR PURPOSE.  See the
GNU General Public License for more details.

You should have received a copy of the GNU General Public License
along with this program.  If not, see <http://www.gnu.org/licenses/>.
*/

package config

import (
	"errors"
	"fmt"
	"log/syslog"
	"os"
	"runtime"
	"strconv"
	"strings"

	valid "github.com/asaskevich/govalidator"
	log "github.com/sirupsen/logrus"
)

// Version of Vuls
var Version = "0.5.0"

// Revision of Git
var Revision string

// Conf has Configuration
var Conf Config

const (
	// RedHat is
	RedHat = "redhat"

	// Debian is
	Debian = "debian"

	// Ubuntu is
	Ubuntu = "ubuntu"

	// CentOS is
	CentOS = "centos"

	// Fedora is
	Fedora = "fedora"

	// Amazon is
	Amazon = "amazon"

	// Oracle is
	Oracle = "oracle"

	// FreeBSD is
	FreeBSD = "freebsd"

	// Raspbian is
	Raspbian = "raspbian"

	// Windows is
	Windows = "windows"

	// OpenSUSE is
	OpenSUSE = "opensuse"

	// OpenSUSELeap is
	OpenSUSELeap = "opensuse.leap"

	// SUSEEnterpriseServer is
	SUSEEnterpriseServer = "suse.linux.enterprise.server"

	// SUSEEnterpriseDesktop is
	SUSEEnterpriseDesktop = "suse.linux.enterprise.desktop"

	// SUSEOpenstackCloud is
	SUSEOpenstackCloud = "suse.openstack.cloud"

	// Alpine is
	Alpine = "alpine"
)

const (
	// ServerTypePseudo is used for ServerInfo.Type
	ServerTypePseudo = "pseudo"
)

//Config is struct of Configuration
type Config struct {
	Debug    bool
	DebugSQL bool
	Lang     string

	EMail   SMTPConf
	Slack   SlackConf
	HipChat HipChatConf
	Syslog  SyslogConf
	Default ServerInfo
	Servers map[string]ServerInfo

	CvssScoreOver      float64
	IgnoreUnscoredCves bool
	IgnoreUnfixed      bool

	SSHNative      bool
	ContainersOnly bool
	Fast           bool
	Offline        bool
	Deep           bool
	SkipBroken     bool

	HTTPProxy  string `valid:"url"`
	LogDir     string
	ResultsDir string

	CveDBType string
	CveDBPath string
	CveDBURL  string

	OvalDBType string
	OvalDBPath string
	OvalDBURL  string

	CacheDBPath string

	RefreshCve bool

	ToSlack     bool
	ToHipChat   bool
	ToEmail     bool
	ToSyslog    bool
	ToLocalFile bool
	ToS3        bool
	ToAzureBlob bool

	FormatXML         bool
	FormatJSON        bool
	FormatOneEMail    bool
	FormatOneLineText bool
	FormatShortText   bool
	FormatFullText    bool

	GZIP bool

	AwsProfile             string
	AwsRegion              string
	S3Bucket               string
	S3ResultsDir           string
	S3ServerSideEncryption string

	AzureAccount   string
	AzureKey       string `json:"-"`
	AzureContainer string

	Pipe bool
	Diff bool
	UUID bool
}

// ValidateOnConfigtest validates
func (c Config) ValidateOnConfigtest() bool {
	errs := []error{}

	if runtime.GOOS == "windows" && !c.SSHNative {
		errs = append(errs, fmt.Errorf("-ssh-native-insecure is needed on windows"))
	}

	_, err := valid.ValidateStruct(c)
	if err != nil {
		errs = append(errs, err)
	}

	for _, err := range errs {
		log.Error(err)
	}

	return len(errs) == 0
}

// ValidateOnPrepare validates configuration
func (c Config) ValidateOnPrepare() bool {
	return c.ValidateOnConfigtest()
}

// ValidateOnScan validates configuration
func (c Config) ValidateOnScan() bool {
	errs := []error{}

	if len(c.ResultsDir) != 0 {
		if ok, _ := valid.IsFilePath(c.ResultsDir); !ok {
			errs = append(errs, fmt.Errorf(
				"JSON base directory must be a *Absolute* file path. -results-dir: %s", c.ResultsDir))
		}
	}

	if runtime.GOOS == "windows" && !c.SSHNative {
		errs = append(errs, fmt.Errorf("-ssh-native-insecure is needed on windows"))
	}

	if len(c.ResultsDir) != 0 {
		if ok, _ := valid.IsFilePath(c.ResultsDir); !ok {
			errs = append(errs, fmt.Errorf(
				"JSON base directory must be a *Absolute* file path. -results-dir: %s", c.ResultsDir))
		}
	}

	if len(c.CacheDBPath) != 0 {
		if ok, _ := valid.IsFilePath(c.CacheDBPath); !ok {
			errs = append(errs, fmt.Errorf(
				"Cache DB path must be a *Absolute* file path. -cache-dbpath: %s", c.CacheDBPath))
		}
	}

	numTrue := 0
	for _, b := range []bool{c.Fast, c.Offline, c.Deep} {
		if b {
			numTrue++
		}
	}
	if numTrue != 1 {
		errs = append(errs, fmt.Errorf("Specify only one of -fast, -fast-offline, -deep"))
	}

	_, err := valid.ValidateStruct(c)
	if err != nil {
		errs = append(errs, err)
	}

	for _, err := range errs {
		log.Error(err)
	}

	return len(errs) == 0
}

// ValidateOnReport validates configuration
func (c Config) ValidateOnReport() bool {
	errs := []error{}

	if len(c.ResultsDir) != 0 {
		if ok, _ := valid.IsFilePath(c.ResultsDir); !ok {
			errs = append(errs, fmt.Errorf(
				"JSON base directory must be a *Absolute* file path. -results-dir: %s", c.ResultsDir))
		}
	}

	if err := validateDB("cvedb", c.CveDBType, c.CveDBPath, c.CveDBURL); err != nil {
		errs = append(errs, err)
	}
	if c.CveDBType == "sqlite3" {
		if _, err := os.Stat(c.CveDBPath); os.IsNotExist(err) {
			errs = append(errs, fmt.Errorf("SQLite3 DB path (%s) is not exist: %s", "cvedb", c.CveDBPath))
		}
	}

	if err := validateDB("ovaldb", c.OvalDBType, c.OvalDBPath, c.OvalDBURL); err != nil {
		errs = append(errs, err)
	}

	_, err := valid.ValidateStruct(c)
	if err != nil {
		errs = append(errs, err)
	}

	if mailerrs := c.EMail.Validate(); 0 < len(mailerrs) {
		errs = append(errs, mailerrs...)
	}

	if slackerrs := c.Slack.Validate(); 0 < len(slackerrs) {
		errs = append(errs, slackerrs...)
	}

	if hipchaterrs := c.HipChat.Validate(); 0 < len(hipchaterrs) {
		errs = append(errs, hipchaterrs...)
	}

	if syslogerrs := c.Syslog.Validate(); 0 < len(syslogerrs) {
		errs = append(errs, syslogerrs...)
	}

	for _, err := range errs {
		log.Error(err)
	}

	return len(errs) == 0
}

// ValidateOnTui validates configuration
func (c Config) ValidateOnTui() bool {
	errs := []error{}

	if len(c.ResultsDir) != 0 {
		if ok, _ := valid.IsFilePath(c.ResultsDir); !ok {
			errs = append(errs, fmt.Errorf(
				"JSON base directory must be a *Absolute* file path. -results-dir: %s", c.ResultsDir))
		}
	}

	if err := validateDB("cvedb", c.CveDBType, c.CveDBPath, c.CveDBURL); err != nil {
		errs = append(errs, err)
	}
	if c.CveDBType == "sqlite3" {
		if _, err := os.Stat(c.CveDBPath); os.IsNotExist(err) {
			errs = append(errs, fmt.Errorf("SQLite3 DB path (%s) is not exist: %s", "cvedb", c.CveDBPath))
		}
	}

	for _, err := range errs {
		log.Error(err)
	}

	return len(errs) == 0
}

// validateDB validates configuration
//  dictionaryDB name is 'cvedb' or 'ovaldb'
func validateDB(dictionaryDBName, dbType, dbPath, dbURL string) error {
	switch dbType {
	case "sqlite3":
		if ok, _ := valid.IsFilePath(dbPath); !ok {
			return fmt.Errorf(
				"SQLite3 DB path (%s) must be a *Absolute* file path. -%s-path: %s",
				dictionaryDBName,
				dictionaryDBName,
				dbPath)
		}
	case "mysql":
		if dbURL == "" {
			return fmt.Errorf(
				`MySQL connection string is needed. -%s-url="user:pass@tcp(localhost:3306)/dbname"`,
				dictionaryDBName)
		}
	case "postgres":
		if dbURL == "" {
			return fmt.Errorf(
				`PostgreSQL connection string is needed. -%s-url="host=myhost user=user dbname=dbname sslmode=disable password=password"`,
				dictionaryDBName)
		}
	case "redis":
		if dbURL == "" {
			return fmt.Errorf(
				`Redis connection string is needed. -%s-url="redis://localhost/0"`,
				dictionaryDBName)
		}
	default:
		return fmt.Errorf(
			"%s type must be either 'sqlite3', 'mysql', 'postgres' or 'redis'.  -%s-type: %s",
			dictionaryDBName,
			dictionaryDBName,
			dbType)
	}
	return nil
}

// SMTPConf is smtp config
type SMTPConf struct {
<<<<<<< HEAD
	SMTPAddr      string   `toml:"smtpAddr,omitempty"`
	SMTPPort      string   `toml:"smtpPort,omitempty" valid:"port"`
	User          string   `toml:"user,omitempty"`
	Password      string   `toml:"password,omitempty" json:"-"`
	From          string   `toml:"from,omitempty"`
	To            []string `toml:"to,omitempty"`
	Cc            []string `toml:"cc,omitempty"`
	SubjectPrefix string   `toml:"subjectPrefix,omitempty"`
=======
	SMTPAddr string
	SMTPPort string `valid:"port"`

	User          string
	Password      string `json:"-"`
	From          string
	To            []string
	Cc            []string
	SubjectPrefix string
>>>>>>> e6d3a171
}

func checkEmails(emails []string) (errs []error) {
	for _, addr := range emails {
		if len(addr) == 0 {
			return
		}
		if ok := valid.IsEmail(addr); !ok {
			errs = append(errs, fmt.Errorf("Invalid email address. email: %s", addr))
		}
	}
	return
}

// Validate SMTP configuration
func (c *SMTPConf) Validate() (errs []error) {
<<<<<<< HEAD
	if c.SMTPAddr == "" {
=======
	if !Conf.ToEmail {
>>>>>>> e6d3a171
		return
	}
	// Check Emails fromat
	emails := []string{}
	emails = append(emails, c.From)
	emails = append(emails, c.To...)
	emails = append(emails, c.Cc...)

	if emailErrs := checkEmails(emails); 0 < len(emailErrs) {
		errs = append(errs, emailErrs...)
	}

	if len(c.SMTPAddr) == 0 {
		errs = append(errs, fmt.Errorf("email.smtpAddr must not be empty"))
	}
	if len(c.SMTPPort) == 0 {
		errs = append(errs, fmt.Errorf("email.smtpPort must not be empty"))
	}
	if len(c.To) == 0 {
		errs = append(errs, fmt.Errorf("email.To required at least one address"))
	}
	if len(c.From) == 0 {
		errs = append(errs, fmt.Errorf("email.From required at least one address"))
	}

	_, err := valid.ValidateStruct(c)
	if err != nil {
		errs = append(errs, err)
	}
	return
}

// SlackConf is slack config
type SlackConf struct {
<<<<<<< HEAD
	HookURL     string   `valid:"url" json:"-" toml:"hookURL,omitempty"`
	LegacyToken string   `json:"token" toml:"legacyToken,omitempty"`
	Channel     string   `json:"channel" toml:"channel,omitempty"`
	IconEmoji   string   `json:"icon_emoji" toml:"iconEmoji,omitempty"`
	AuthUser    string   `json:"username" toml:"authUser,omitempty"`
	NotifyUsers []string `toml:"notifyUsers,omitempty"`
	Text        string   `json:"text"`
=======
	HookURL     string `valid:"url" json:"-"`
	LegacyToken string `json:"token" toml:"legacyToken,omitempty"`
	Channel     string `json:"channel"`
	IconEmoji   string `json:"icon_emoji"`
	AuthUser    string `json:"username"`

	NotifyUsers []string
	Text        string `json:"text"`
>>>>>>> e6d3a171
}

// Validate validates configuration
func (c *SlackConf) Validate() (errs []error) {
<<<<<<< HEAD
	if c.HookURL == "" {
		return nil
=======
	if !Conf.ToSlack {
		return
	}

	if len(c.HookURL) == 0 && len(c.LegacyToken) == 0 {
		errs = append(errs, fmt.Errorf("slack.hookURL or slack.LegacyToken must not be empty"))
>>>>>>> e6d3a171
	}

	if len(c.Channel) == 0 {
		errs = append(errs, fmt.Errorf("slack.channel must not be empty"))
	} else {
		if !(strings.HasPrefix(c.Channel, "#") ||
			c.Channel == "${servername}") {
			errs = append(errs, fmt.Errorf(
				"channel's prefix must be '#', channel: %s", c.Channel))
		}
	}

	if len(c.AuthUser) == 0 {
		errs = append(errs, fmt.Errorf("slack.authUser must not be empty"))
	}

	_, err := valid.ValidateStruct(c)
	if err != nil {
		errs = append(errs, err)
	}

	return
}

// HipChatConf is HipChat config
type HipChatConf struct {
	AuthToken string `json:"AuthToken"`
	Room      string `json:"Room"`
}

// Validate validates configuration
func (c *HipChatConf) Validate() (errs []error) {
	if !Conf.ToHipChat {
		return
	}
	if len(c.Room) == 0 {
		errs = append(errs, fmt.Errorf("hipcaht.room must not be empty"))
	}

	if len(c.AuthToken) == 0 {
		errs = append(errs, fmt.Errorf("hipcaht.AuthToken must not be empty"))
	}

	_, err := valid.ValidateStruct(c)
	if err != nil {
		errs = append(errs, err)
	}
	return
}

// SyslogConf is syslog config
type SyslogConf struct {
	Protocol string
	Host     string `valid:"host"`
	Port     string `valid:"port"`
	Severity string
	Facility string
	Tag      string

	Verbose bool
}

// Validate validates configuration
func (c *SyslogConf) Validate() (errs []error) {
	if !Conf.ToSyslog {
		return nil
	}
	//  If protocol is empty, it will connect to the local syslog server.
	if len(c.Protocol) > 0 && c.Protocol != "tcp" && c.Protocol != "udp" {
		errs = append(errs, errors.New(`syslog.protocol must be "tcp" or "udp"`))
	}

	// Default port: 514
	if c.Port == "" {
		c.Port = "514"
	}

	if _, err := c.GetSeverity(); err != nil {
		errs = append(errs, err)
	}

	if _, err := c.GetFacility(); err != nil {
		errs = append(errs, err)
	}

	if _, err := valid.ValidateStruct(c); err != nil {
		errs = append(errs, err)
	}
	return errs
}

// GetSeverity gets severity
func (c *SyslogConf) GetSeverity() (syslog.Priority, error) {
	if c.Severity == "" {
		return syslog.LOG_INFO, nil
	}

	switch c.Severity {
	case "emerg":
		return syslog.LOG_EMERG, nil
	case "alert":
		return syslog.LOG_ALERT, nil
	case "crit":
		return syslog.LOG_CRIT, nil
	case "err":
		return syslog.LOG_ERR, nil
	case "warning":
		return syslog.LOG_WARNING, nil
	case "notice":
		return syslog.LOG_NOTICE, nil
	case "info":
		return syslog.LOG_INFO, nil
	case "debug":
		return syslog.LOG_DEBUG, nil
	default:
		return -1, fmt.Errorf("Invalid severity: %s", c.Severity)
	}
}

// GetFacility gets facility
func (c *SyslogConf) GetFacility() (syslog.Priority, error) {
	if c.Facility == "" {
		return syslog.LOG_AUTH, nil
	}

	switch c.Facility {
	case "kern":
		return syslog.LOG_KERN, nil
	case "user":
		return syslog.LOG_USER, nil
	case "mail":
		return syslog.LOG_MAIL, nil
	case "daemon":
		return syslog.LOG_DAEMON, nil
	case "auth":
		return syslog.LOG_AUTH, nil
	case "syslog":
		return syslog.LOG_SYSLOG, nil
	case "lpr":
		return syslog.LOG_LPR, nil
	case "news":
		return syslog.LOG_NEWS, nil
	case "uucp":
		return syslog.LOG_UUCP, nil
	case "cron":
		return syslog.LOG_CRON, nil
	case "authpriv":
		return syslog.LOG_AUTHPRIV, nil
	case "ftp":
		return syslog.LOG_FTP, nil
	case "local0":
		return syslog.LOG_LOCAL0, nil
	case "local1":
		return syslog.LOG_LOCAL1, nil
	case "local2":
		return syslog.LOG_LOCAL2, nil
	case "local3":
		return syslog.LOG_LOCAL3, nil
	case "local4":
		return syslog.LOG_LOCAL4, nil
	case "local5":
		return syslog.LOG_LOCAL5, nil
	case "local6":
		return syslog.LOG_LOCAL6, nil
	case "local7":
		return syslog.LOG_LOCAL7, nil
	default:
		return -1, fmt.Errorf("Invalid facility: %s", c.Facility)
	}
}

// ServerInfo has SSH Info, additional CPE packages to scan.
type ServerInfo struct {
	ServerName             string            `toml:"-"`
	User                   string            `toml:"user,omitempty"`
	Host                   string            `toml:"host,omitempty"`
	Port                   string            `toml:"port,omitempty"`
	KeyPath                string            `toml:"keyPath,omitempty"`
	KeyPassword            string            `json:"-" toml:"-"`
	CpeNames               []string          `toml:"cpeNames,omitempty"`
	DependencyCheckXMLPath string            `toml:"dependencyCheckXMLPath,omitempty"`
	IgnoreCves             []string          `toml:"ignoreCves,omitempty"`
	Containers             *Containers       `toml:"containers,omitempty"`
	UUIDs                  map[string]string `toml:"uuids,omitempty"`
	Memo                   string            `toml:"memo,omitempty"`

	// For CentOS, RHEL, Amazon
	Enablerepo []string `toml:",omitempty"`

	// Optional key-value set that will be outputted to JSON
	Optional map[string]interface{} `toml:",omitempty"`

	// "pseudo" or ""
	Type string

	// used internal
	LogMsgAnsiColor string    `toml:"-"` // DebugLog Color
	Container       Container `toml:"-"`
	Distro          Distro    `toml:"-"`

	// IP addresses
	IPv4Addrs []string `toml:"-"`
	IPv6Addrs []string `toml:"-"`
}

// GetServerName returns ServerName if this serverInfo is about host.
// If this serverInfo is abount a container, returns containerID@ServerName
func (s ServerInfo) GetServerName() string {
	if len(s.Container.ContainerID) == 0 {
		return s.ServerName
	}
	return fmt.Sprintf("%s@%s", s.Container.Name, s.ServerName)
}

// Distro has distribution info
type Distro struct {
	Family  string
	Release string
}

func (l Distro) String() string {
	return fmt.Sprintf("%s %s", l.Family, l.Release)
}

// MajorVersion returns Major version
func (l Distro) MajorVersion() (ver int, err error) {
	if 0 < len(l.Release) {
		ver, err = strconv.Atoi(strings.Split(l.Release, ".")[0])
	} else {
		err = fmt.Errorf("Release is empty")
	}
	return
}

// IsContainer returns whether this ServerInfo is about container
func (s ServerInfo) IsContainer() bool {
	return 0 < len(s.Container.ContainerID)
}

// SetContainer set container
func (s *ServerInfo) SetContainer(d Container) {
	s.Container = d
}

// Containers has Containers information.
type Containers struct {
	Type     string   `toml:"type,omitempty"`
	Includes []string `toml:"includes,omitempty"`
	Excludes []string `toml:"excludes,omitempty"`
}

// Container has Container information.
type Container struct {
	ContainerID string
	Name        string
	Image       string
}<|MERGE_RESOLUTION|>--- conflicted
+++ resolved
@@ -363,7 +363,6 @@
 
 // SMTPConf is smtp config
 type SMTPConf struct {
-<<<<<<< HEAD
 	SMTPAddr      string   `toml:"smtpAddr,omitempty"`
 	SMTPPort      string   `toml:"smtpPort,omitempty" valid:"port"`
 	User          string   `toml:"user,omitempty"`
@@ -372,17 +371,6 @@
 	To            []string `toml:"to,omitempty"`
 	Cc            []string `toml:"cc,omitempty"`
 	SubjectPrefix string   `toml:"subjectPrefix,omitempty"`
-=======
-	SMTPAddr string
-	SMTPPort string `valid:"port"`
-
-	User          string
-	Password      string `json:"-"`
-	From          string
-	To            []string
-	Cc            []string
-	SubjectPrefix string
->>>>>>> e6d3a171
 }
 
 func checkEmails(emails []string) (errs []error) {
@@ -399,11 +387,7 @@
 
 // Validate SMTP configuration
 func (c *SMTPConf) Validate() (errs []error) {
-<<<<<<< HEAD
-	if c.SMTPAddr == "" {
-=======
 	if !Conf.ToEmail {
->>>>>>> e6d3a171
 		return
 	}
 	// Check Emails fromat
@@ -438,7 +422,6 @@
 
 // SlackConf is slack config
 type SlackConf struct {
-<<<<<<< HEAD
 	HookURL     string   `valid:"url" json:"-" toml:"hookURL,omitempty"`
 	LegacyToken string   `json:"token" toml:"legacyToken,omitempty"`
 	Channel     string   `json:"channel" toml:"channel,omitempty"`
@@ -446,31 +429,16 @@
 	AuthUser    string   `json:"username" toml:"authUser,omitempty"`
 	NotifyUsers []string `toml:"notifyUsers,omitempty"`
 	Text        string   `json:"text"`
-=======
-	HookURL     string `valid:"url" json:"-"`
-	LegacyToken string `json:"token" toml:"legacyToken,omitempty"`
-	Channel     string `json:"channel"`
-	IconEmoji   string `json:"icon_emoji"`
-	AuthUser    string `json:"username"`
-
-	NotifyUsers []string
-	Text        string `json:"text"`
->>>>>>> e6d3a171
 }
 
 // Validate validates configuration
 func (c *SlackConf) Validate() (errs []error) {
-<<<<<<< HEAD
-	if c.HookURL == "" {
-		return nil
-=======
 	if !Conf.ToSlack {
 		return
 	}
 
 	if len(c.HookURL) == 0 && len(c.LegacyToken) == 0 {
 		errs = append(errs, fmt.Errorf("slack.hookURL or slack.LegacyToken must not be empty"))
->>>>>>> e6d3a171
 	}
 
 	if len(c.Channel) == 0 {

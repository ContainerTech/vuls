/* Vuls - Vulnerability Scanner
Copyright (C) 2016  Future Architect, Inc. Japan.

This program is free software: you can redistribute it and/or modify
it under the terms of the GNU General Public License as published by
the Free Software Foundation, either version 3 of the License, or
(at your option) any later version.

This program is distributed in the hope that it will be useful,
but WITHOUT ANY WARRANTY; without even the implied warranty of
MERCHANTABILITY or FITNESS FOR A PARTICULAR PURPOSE.  See the
GNU General Public License for more details.

You should have received a copy of the GNU General Public License
along with this program.  If not, see <http://www.gnu.org/licenses/>.
*/

package config

import (
	"fmt"
	"os"
	"runtime"
	"strconv"
	"strings"

	valid "github.com/asaskevich/govalidator"
	log "github.com/sirupsen/logrus"
)

// Conf has Configuration
var Conf Config

const (
	// RedHat is
	RedHat = "redhat"

	// Debian is
	Debian = "debian"

	// Ubuntu is
	Ubuntu = "ubuntu"

	// CentOS is
	CentOS = "centos"

	// Fedora is
	Fedora = "fedora"

	// Amazon is
	Amazon = "amazon"

	// Oracle is
	Oracle = "oracle"

	// FreeBSD is
	FreeBSD = "freebsd"

	// Raspbian is
	Raspbian = "raspbian"

	// Windows is
	Windows = "windows"

	// OpenSUSE is
	OpenSUSE = "opensuse"

	// OpenSUSELeap is
	OpenSUSELeap = "opensuse.leap"

	// SUSEEnterpriseServer is
	SUSEEnterpriseServer = "suse.linux.enterprise.server"

	// SUSEEnterpriseDesktop is
	SUSEEnterpriseDesktop = "suse.linux.enterprise.desktop"

	// SUSEOpenstackCloud is
	SUSEOpenstackCloud = "suse.openstack.cloud"
)

const (
	// ServerTypePseudo is used for ServerInfo.Type
	ServerTypePseudo = "pseudo"
)

//Config is struct of Configuration
type Config struct {
	Debug    bool
	DebugSQL bool
	Lang     string

	EMail   SMTPConf
	Slack   SlackConf
	Default ServerInfo
	Servers map[string]ServerInfo

	CvssScoreOver      float64
	IgnoreUnscoredCves bool
	IgnoreUnfixed      bool

	SSHNative      bool
	ContainersOnly bool
	Deep           bool
	SkipBroken     bool

	HTTPProxy  string `valid:"url"`
	LogDir     string
	ResultsDir string

	CveDBType string
	CveDBPath string
	CveDBURL  string

	OvalDBType string
	OvalDBPath string
	OvalDBURL  string

	CacheDBPath string

	RefreshCve bool

	FormatXML         bool
	FormatJSON        bool
	FormatOneEMail    bool
	FormatOneLineText bool
	FormatShortText   bool
	FormatFullText    bool

	GZIP bool

	AwsProfile   string
	AwsRegion    string
	S3Bucket     string
	S3ResultsDir string

	AzureAccount   string
	AzureKey       string `json:"-"`
	AzureContainer string

	Pipe bool
	Diff bool
	UUID bool
}

// ValidateOnConfigtest validates
func (c Config) ValidateOnConfigtest() bool {
	errs := []error{}

	if runtime.GOOS == "windows" && !c.SSHNative {
		errs = append(errs, fmt.Errorf("-ssh-native-insecure is needed on windows"))
	}

	_, err := valid.ValidateStruct(c)
	if err != nil {
		errs = append(errs, err)
	}

	for _, err := range errs {
		log.Error(err)
	}

	return len(errs) == 0
}

// ValidateOnPrepare validates configuration
func (c Config) ValidateOnPrepare() bool {
	return c.ValidateOnConfigtest()
}

// ValidateOnScan validates configuration
func (c Config) ValidateOnScan() bool {
	errs := []error{}

	if len(c.ResultsDir) != 0 {
		if ok, _ := valid.IsFilePath(c.ResultsDir); !ok {
			errs = append(errs, fmt.Errorf(
				"JSON base directory must be a *Absolute* file path. -results-dir: %s", c.ResultsDir))
		}
	}

	if runtime.GOOS == "windows" && !c.SSHNative {
		errs = append(errs, fmt.Errorf("-ssh-native-insecure is needed on windows"))
	}

	if len(c.ResultsDir) != 0 {
		if ok, _ := valid.IsFilePath(c.ResultsDir); !ok {
			errs = append(errs, fmt.Errorf(
				"JSON base directory must be a *Absolute* file path. -results-dir: %s", c.ResultsDir))
		}
	}

	if len(c.CacheDBPath) != 0 {
		if ok, _ := valid.IsFilePath(c.CacheDBPath); !ok {
			errs = append(errs, fmt.Errorf(
				"Cache DB path must be a *Absolute* file path. -cache-dbpath: %s", c.CacheDBPath))
		}
	}

	_, err := valid.ValidateStruct(c)
	if err != nil {
		errs = append(errs, err)
	}

	for _, err := range errs {
		log.Error(err)
	}

	return len(errs) == 0
}

// ValidateOnReport validates configuration
func (c Config) ValidateOnReport() bool {
	errs := []error{}

	if len(c.ResultsDir) != 0 {
		if ok, _ := valid.IsFilePath(c.ResultsDir); !ok {
			errs = append(errs, fmt.Errorf(
				"JSON base directory must be a *Absolute* file path. -results-dir: %s", c.ResultsDir))
		}
	}

	if err := validateDB("cvedb", c.CveDBType, c.CveDBPath, c.CveDBURL); err != nil {
		errs = append(errs, err)
	}
	if c.CveDBType == "sqlite3" {
		if _, err := os.Stat(c.CveDBPath); os.IsNotExist(err) {
			errs = append(errs, fmt.Errorf("SQLite3 DB path (%s) is not exist: %s", "cvedb", c.CveDBPath))
		}
	}

	if err := validateDB("ovaldb", c.OvalDBType, c.OvalDBPath, c.OvalDBURL); err != nil {
		errs = append(errs, err)
	}

	_, err := valid.ValidateStruct(c)
	if err != nil {
		errs = append(errs, err)
	}

	if mailerrs := c.EMail.Validate(); 0 < len(mailerrs) {
		errs = append(errs, mailerrs...)
	}

	if slackerrs := c.Slack.Validate(); 0 < len(slackerrs) {
		errs = append(errs, slackerrs...)
	}

	for _, err := range errs {
		log.Error(err)
	}

	return len(errs) == 0
}

// ValidateOnTui validates configuration
func (c Config) ValidateOnTui() bool {
	errs := []error{}

	if len(c.ResultsDir) != 0 {
		if ok, _ := valid.IsFilePath(c.ResultsDir); !ok {
			errs = append(errs, fmt.Errorf(
				"JSON base directory must be a *Absolute* file path. -results-dir: %s", c.ResultsDir))
		}
	}

	if err := validateDB("cvedb", c.CveDBType, c.CveDBPath, c.CveDBURL); err != nil {
		errs = append(errs, err)
	}
	if c.CveDBType == "sqlite3" {
		if _, err := os.Stat(c.CveDBPath); os.IsNotExist(err) {
			errs = append(errs, fmt.Errorf("SQLite3 DB path (%s) is not exist: %s", "cvedb", c.CveDBPath))
		}
	}

	for _, err := range errs {
		log.Error(err)
	}

	return len(errs) == 0
}

// validateDB validates configuration
//  dictionaryDB name is 'cvedb' or 'ovaldb'
func validateDB(dictionaryDBName, dbType, dbPath, dbURL string) error {
	switch dbType {
	case "sqlite3":
		if ok, _ := valid.IsFilePath(dbPath); !ok {
			return fmt.Errorf(
				"SQLite3 DB path (%s) must be a *Absolute* file path. -%s-path: %s",
				dictionaryDBName,
				dictionaryDBName,
				dbPath)
		}
	case "mysql":
		if dbURL == "" {
			return fmt.Errorf(
				`MySQL connection string is needed. -%s-url="user:pass@tcp(localhost:3306)/dbname"`,
				dictionaryDBName)
		}
	case "postgres":
		if dbURL == "" {
			return fmt.Errorf(
				`PostgreSQL connection string is needed. -%s-url="host=myhost user=user dbname=dbname sslmode=disable password=password"`,
				dictionaryDBName)
		}
	case "redis":
		if dbURL == "" {
			return fmt.Errorf(
				`Redis connection string is needed. -%s-url="redis://localhost/0"`,
				dictionaryDBName)
		}
	default:
		return fmt.Errorf(
			"%s type must be either 'sqlite3', 'mysql', 'postgres' or 'redis'.  -%s-type: %s",
			dictionaryDBName,
			dictionaryDBName,
			dbType)
	}
	return nil
}

// SMTPConf is smtp config
type SMTPConf struct {
	SMTPAddr      string   `toml:"smtpAddr,omitempty"`
	SMTPPort      string   `toml:"smtpPort,omitempty" valid:"port"`
	User          string   `toml:"user,omitempty"`
	Password      string   `toml:"password,omitempty" json:"-"`
	From          string   `toml:"from,omitempty"`
	To            []string `toml:"to,omitempty"`
	Cc            []string `toml:"cc,omitempty"`
	SubjectPrefix string   `toml:"subjectPrefix,omitempty"`
}

func checkEmails(emails []string) (errs []error) {
	for _, addr := range emails {
		if len(addr) == 0 {
			return
		}
		if ok := valid.IsEmail(addr); !ok {
			errs = append(errs, fmt.Errorf("Invalid email address. email: %s", addr))
		}
	}
	return
}

// Validate SMTP configuration
func (c *SMTPConf) Validate() (errs []error) {
	if c.SMTPAddr == "" {
		return
	}
	// Check Emails fromat
	emails := []string{}
	emails = append(emails, c.From)
	emails = append(emails, c.To...)
	emails = append(emails, c.Cc...)

	if emailErrs := checkEmails(emails); 0 < len(emailErrs) {
		errs = append(errs, emailErrs...)
	}

	if len(c.SMTPAddr) == 0 {
		errs = append(errs, fmt.Errorf("smtpAddr must not be empty"))
	}
	if len(c.SMTPPort) == 0 {
		errs = append(errs, fmt.Errorf("smtpPort must not be empty"))
	}
	if len(c.To) == 0 {
		errs = append(errs, fmt.Errorf("To required at least one address"))
	}
	if len(c.From) == 0 {
		errs = append(errs, fmt.Errorf("From required at least one address"))
	}

	_, err := valid.ValidateStruct(c)
	if err != nil {
		errs = append(errs, err)
	}
	return
}

// SlackConf is slack config
type SlackConf struct {
<<<<<<< HEAD
	HookURL     string   `valid:"url" json:"-" toml:"hookURL,omitempty"`
	Channel     string   `json:"channel" toml:"channel,omitempty"`
	IconEmoji   string   `json:"icon_emoji" toml:"iconEmoji,omitempty"`
	AuthUser    string   `json:"username" toml:"authUser,omitempty"`
	NotifyUsers []string `toml:"notifyUsers,omitempty"`
=======
	HookURL     string `valid:"url" json:"-"`
	LegacyToken string `json:"token" toml:"legacyToken,omitempty"`
	Channel     string `json:"channel"`
	IconEmoji   string `json:"icon_emoji"`
	AuthUser    string `json:"username"`

	NotifyUsers []string
	Text        string `json:"text"`

	UseThisTime bool
>>>>>>> 8ebb6633
}

// Validate validates configuration
func (c *SlackConf) Validate() (errs []error) {
	if c.HookURL == "" {
		return nil
	}

	if len(c.Channel) == 0 {
		errs = append(errs, fmt.Errorf("channel must not be empty"))
	} else {
		if !(strings.HasPrefix(c.Channel, "#") ||
			c.Channel == "${servername}") {
			errs = append(errs, fmt.Errorf(
				"channel's prefix must be '#', channel: %s", c.Channel))
		}
	}

	if len(c.AuthUser) == 0 {
		errs = append(errs, fmt.Errorf("authUser must not be empty"))
	}

	_, err := valid.ValidateStruct(c)
	if err != nil {
		errs = append(errs, err)
	}

	return
}

// ServerInfo has SSH Info, additional CPE packages to scan.
type ServerInfo struct {
	ServerName             string            `toml:"-"`
	User                   string            `toml:"user,omitempty"`
	Host                   string            `toml:"host,omitempty"`
	Port                   string            `toml:"port,omitempty"`
	KeyPath                string            `toml:"keyPath,omitempty"`
	KeyPassword            string            `json:"-" toml:"-"`
	CpeNames               []string          `toml:"cpeNames,omitempty"`
	DependencyCheckXMLPath string            `toml:"dependencyCheckXMLPath,omitempty"`
	IgnoreCves             []string          `toml:"ignoreCves,omitempty"`
	Containers             *Containers       `toml:"containers,omitempty"`
	UUIDs                  map[string]string `toml:"uuids,omitempty"`
	Memo                   string            `toml:"memo,omitempty"`

	// For CentOS, RHEL, Amazon
	Enablerepo []string `toml:",omitempty"`

	// Optional key-value set that will be outputted to JSON
	Optional map[string]interface{} `toml:",omitempty"`

	// "pseudo" or ""
	Type string

	// used internal
	LogMsgAnsiColor string    `toml:"-"` // DebugLog Color
	Container       Container `toml:"-"`
	Distro          Distro    `toml:"-"`
}

// GetServerName returns ServerName if this serverInfo is about host.
// If this serverInfo is abount a container, returns containerID@ServerName
func (s ServerInfo) GetServerName() string {
	if len(s.Container.ContainerID) == 0 {
		return s.ServerName
	}
	return fmt.Sprintf("%s@%s", s.Container.ContainerID, s.ServerName)
}

// Distro has distribution info
type Distro struct {
	Family  string
	Release string
}

func (l Distro) String() string {
	return fmt.Sprintf("%s %s", l.Family, l.Release)
}

// MajorVersion returns Major version
func (l Distro) MajorVersion() (ver int, err error) {
	if 0 < len(l.Release) {
		ver, err = strconv.Atoi(strings.Split(l.Release, ".")[0])
	} else {
		err = fmt.Errorf("Release is empty")
	}
	return
}

// IsContainer returns whether this ServerInfo is about container
func (s ServerInfo) IsContainer() bool {
	return 0 < len(s.Container.ContainerID)
}

// SetContainer set container
func (s *ServerInfo) SetContainer(d Container) {
	s.Container = d
}

// Containers has Containers information.
type Containers struct {
	Type     string   `toml:"type,omitempty"`
	Includes []string `toml:"includes,omitempty"`
	Excludes []string `toml:"excludes,omitempty"`
}

// Container has Container information.
type Container struct {
	ContainerID string
	Name        string
	Image       string
}<|MERGE_RESOLUTION|>--- conflicted
+++ resolved
@@ -380,24 +380,13 @@
 
 // SlackConf is slack config
 type SlackConf struct {
-<<<<<<< HEAD
 	HookURL     string   `valid:"url" json:"-" toml:"hookURL,omitempty"`
+	LegacyToken string   `json:"token" toml:"legacyToken,omitempty"`
 	Channel     string   `json:"channel" toml:"channel,omitempty"`
 	IconEmoji   string   `json:"icon_emoji" toml:"iconEmoji,omitempty"`
 	AuthUser    string   `json:"username" toml:"authUser,omitempty"`
 	NotifyUsers []string `toml:"notifyUsers,omitempty"`
-=======
-	HookURL     string `valid:"url" json:"-"`
-	LegacyToken string `json:"token" toml:"legacyToken,omitempty"`
-	Channel     string `json:"channel"`
-	IconEmoji   string `json:"icon_emoji"`
-	AuthUser    string `json:"username"`
-
-	NotifyUsers []string
-	Text        string `json:"text"`
-
-	UseThisTime bool
->>>>>>> 8ebb6633
+	Text        string   `json:"text"`
 }
 
 // Validate validates configuration
